--- conflicted
+++ resolved
@@ -15,36 +15,17 @@
     INTERVAL_FILTER,
     ENTREZ_GENE_ID_FILTER,
     PATHOGENICITY_FILTER,
-<<<<<<< HEAD
     CADD_FILTER,
-    /**
-     * Flag to output results of filtering against frequency with Thousand
-     * Genomes and ESP data.
-     */
     FREQUENCY_FILTER,
-    /**
-     * Flag to represent non-coding regulatory feature filter
-     */
     REGULATORY_FEATURE_FILTER,
-    /**
-     *
-     * Flag to represent target filter
-     */
     TARGET_FILTER,
     INHERITANCE_FILTER,
-    /**
-     * Filter for target regions in a BED file
-     */
     BED_FILTER, 
-    
-    //Gene Priority score
-=======
     FREQUENCY_FILTER,
     KNOWN_VARIANT_FILTER,
     VARIANT_EFFECT_FILTER,
     INHERITANCE_FILTER,
     BED_FILTER, 
->>>>>>> 60850172
     PRIORITY_SCORE_FILTER;
 
     @Override
@@ -58,13 +39,10 @@
                 return "Interval";
             case PATHOGENICITY_FILTER:
                 return "Pathogenicity";
-<<<<<<< HEAD
             case CADD_FILTER:
                 return "CADD";    
-=======
             case KNOWN_VARIANT_FILTER:
                 return "Known variant";
->>>>>>> 60850172
             case FREQUENCY_FILTER:
                 return "Frequency";
             case VARIANT_EFFECT_FILTER:
@@ -77,11 +55,8 @@
                 return "Gene panel target region (Bed filter)";
             case PRIORITY_SCORE_FILTER:
                 return "Gene priority score";
-<<<<<<< HEAD
-=======
             default:
                 return "Unidentified Filter";
->>>>>>> 60850172
         }
     }
 }