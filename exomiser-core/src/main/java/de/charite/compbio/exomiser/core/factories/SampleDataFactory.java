/*
 * To change this license header, choose License Headers in Project Properties.
 * To change this template file, choose Tools | Templates
 * and open the template in the editor.
 */
package de.charite.compbio.exomiser.core.factories;

import de.charite.compbio.exomiser.core.model.SampleData;
import de.charite.compbio.exomiser.core.model.Gene;
import de.charite.compbio.exomiser.core.model.VariantEvaluation;
import de.charite.compbio.exomiser.core.util.VariantAnnotator;
import jannovar.exception.JannovarException;
import jannovar.exception.PedParseException;
import jannovar.exception.VCFParseException;
import jannovar.exome.Variant;
import jannovar.io.PedFileParser;
import jannovar.io.VCFReader;
import jannovar.pedigree.Pedigree;
import java.nio.file.Path;
import java.util.ArrayList;
import java.util.Iterator;
import java.util.List;
<<<<<<< HEAD
import java.util.Set;
=======
>>>>>>> f1656c68
import org.slf4j.Logger;
import org.slf4j.LoggerFactory;
import org.springframework.beans.factory.annotation.Autowired;
import org.springframework.stereotype.Component;

/**
 * Handles creating the {@code de.charite.compbio.exomiser.common.SampleData}
 * from a VCF file and an optional pedigree file. This will annotate the
 * variants and produce a fully functional {@code SampleData} object for
 * analysis.
 *
 * @author Jules Jacobsen <jules.jacobsen@sanger.ac.uk>
 */
@Component
public class SampleDataFactory {

    private static final Logger logger = LoggerFactory.getLogger(SampleDataFactory.class);

    @Autowired
    private VariantAnnotator variantAnnotator;

    public SampleDataFactory() {
    }

    public SampleData createSampleData(Path vcfFile, Path pedigreeFile) {
        logger.info("Creating sample data from VCF and PED files: {}, {}", vcfFile, pedigreeFile);

        VCFReader vcfParser = createVcfParser(vcfFile);

        SampleData sampleData = parseVcfHeader(vcfParser);

        Pedigree pedigree = createPedigreeData(pedigreeFile, sampleData);
        sampleData.setPedigree(pedigree);

        List<Variant> variantList = parseVcfBody(vcfParser);

        //Now we've got all the basic bits of data sorted we'll need to fill-in the details needed for analysis
        List<VariantEvaluation> variantEvaluationList = createVariantEvaluations(variantList);
        sampleData.setVariantEvaluations(variantEvaluationList);

        //Don't try and create the Genes before annotating the Variants otherwise you'll have a single gene with all the variants in it...
        List<Gene> geneList = GeneFactory.createGeneList(sampleData.getVariantEvaluations());

        sampleData.setGeneList(geneList);

        return sampleData;
    }

    private List<VariantEvaluation> createVariantEvaluations(List<Variant> variantList) {
        List<VariantEvaluation> variantEvaluations = new ArrayList<>(variantList.size());

        logger.info("Creating sample VariantEvaluations");
        //Variants are annotated with KnownGene data from UCSC or Ensemble
        for (Variant variant : variantList) {
            VariantEvaluation variantEvaluation = new VariantEvaluation(variant);
            variantAnnotator.annotateVariant(variant);
            variantEvaluations.add(variantEvaluation);
        }

        return variantEvaluations;
    }

    private VCFReader createVcfParser(Path vcfFile) {
        VCFReader parser;
        try {
            parser = new VCFReader(vcfFile.toString());
        } catch (VCFParseException ve) {
            logger.error("Could not create VCFReader for VCF file {}", vcfFile, ve);
            return null;
        }
        return parser;
    }

    private List<Variant> parseVcfBody(VCFReader vcfParser) {
        List<Variant> variantList = new ArrayList<>();
        logger.info("Parsing Variants from VCF");
        try {

            Iterator<Variant> variantIterator = vcfParser.getVariantIterator();
            while (variantIterator.hasNext()) {
                variantList.add(variantIterator.next());

            }
        } catch (JannovarException ex) {
            logger.error("Error parsing Variants from VCF file {}", vcfParser.getVCFFileName(), ex);
        }

        return variantList;
    }

    /**
     * Input the VCF file using the VCFReader class. The method will initialize
     * the snv_list, which contains one item for each variant in the VCF file,
     * as well as the header, which contains a list of the header lines of the
     * VCF file that will be used for printing the output filtered VCF. Note
     * that the {@code VCFReader} class is from the jannovar library.
     * <P>
     * The {@code Variant} class is also from the Jannovar library, and it
     * contains all of the relevant information about variants that can be
     * obtained from the VCF file. The exomizer package has a class called
     * {@link exomizer.exome.VariantEvaluation VariantEvaluation}, which is used
     * to capture all of the evaluations (pathogenicity, frequency) etc., that
     * are not represented in the VCF file itself.
     *
     * @param vcfParser
     * @return a List of Variants
     */
    protected SampleData parseVcfHeader(VCFReader vcfParser) {
        logger.info("Creating SampleData from VCF");

        try {
            vcfParser.inputVCFheader();
        } catch (VCFParseException ex) {
            logger.error("Unable to parser header information from VCF file {}", vcfParser.getVCFFileName(), ex);
        }

        SampleData sampleData = new SampleData();
        sampleData.setVcfHeader(vcfParser.get_vcf_header());
        sampleData.setSampleNames(vcfParser.getSampleNames());
        sampleData.setNumberOfSamples(vcfParser.getNumberOfSamples());

        return sampleData;
    }

    /**
     * The Exomiser can perform filtering of VCF data according to pedigree
     * data. If the VCF file contains multiple samples, then the Exomiser
     * requires a corresponding PED file to be able to analyze the inheritance
     * pattern of the variants. The PED file is parsed by the PEDFileParser
     * class in jannovar. This results in a Pedigree object that is used to do
     * the pedigree analysis. The VCF Parser from Jannovar creates Genotype
     * objects for each variant in the VCF file, and these can be compared to
     * the pedigree information. The {@link exomizer.exome.Gene Gene} class
     * coordinates this analysis.
     * <P>
     * Note that for single-sample VCF files, a Pedigree object is still
     * constructed, and we assume that the sample is from an affected person.
     *
     * @param pedigreeFilePath
     * @param sampleData
     * @return
     */
    protected Pedigree createPedigreeData(Path pedigreeFilePath, SampleData sampleData) {
        logger.info("Processing pedigree data: {}", pedigreeFilePath);
        Pedigree pedigree = null;
        //yes, odd but necessary as the jannovar package explicitly demands an ArrayList
        ArrayList<String> sampleNames = new ArrayList();
        sampleNames.addAll(sampleData.getSampleNames());
        logger.info("SampleData names: {}", sampleNames);
        if (sampleData.getNumberOfSamples() == 1) {
            String sample = "single sample";
            if (!sampleNames.isEmpty()) {
                sample = sampleNames.get(0);
            }
            pedigree = Pedigree.constructSingleSamplePedigree(sample);
            logger.info("Created a single sample pedigree");
        } else {
            PedFileParser parser = new PedFileParser();
            if (pedigreeFilePath == null) {
                logger.error("VCF file has {} samples but no PED file available.", sampleData.getNumberOfSamples());
                logger.error("PED file must be be provided for multi-sample VCF files.");
                //terminate the program - we really need one of these.
                throw new RuntimeException("Pedigree file path cannot be null.");
            }
            try {
                pedigree = parser.parseFile(pedigreeFilePath.toString());
                consolidateVCFandPedFileSamples(pedigree, sampleNames);
                logger.info("Created a pedigree for {} people", pedigree.getPedigreeSize());
            } catch (PedParseException e) {
                logger.error("Unable to parse PED file: {}", pedigreeFilePath, e);
            }
        }
        
        if (pedigree == null) {
            //we really need one of these so if we can't create one, fail early and hard.
            //This will simply cause an NPE later on, so we might as well be explicit about the root cause of the problem.
            throw new RuntimeException(String.format("Unable to create a Pedigree object from the path specified: %s", pedigreeFilePath));
        }
        return pedigree;
    }

    /**
     * This function intends to check that PED file data is compatible to VCF
     * sample names. That is, are the names in the PED file identical with the
     * names in the VCF file? If there is a discrepancy, this function will
     * throw an exception. If everything is OK there, this function will
     * additional rearrange the order of the persons represented in the PED file
     * so that it is identical to the order in the VCF file. This will make
     * Pedigree analysis more efficient and the code more straightforward.
     *
     * @param pedigree
     * @param sampleNames
     */
    private void consolidateVCFandPedFileSamples(Pedigree pedigree, ArrayList<String> sampleNames) {

        try {
            pedigree.adjustSampleOrderInPedFile(sampleNames);
        } catch (PedParseException ppe) {
            logger.error("Error incurred while re-ordering ped file: {}", ppe);
        }

    }
}
<|MERGE_RESOLUTION|>--- conflicted
+++ resolved
@@ -1,229 +1,225 @@
-/*
- * To change this license header, choose License Headers in Project Properties.
- * To change this template file, choose Tools | Templates
- * and open the template in the editor.
- */
-package de.charite.compbio.exomiser.core.factories;
-
-import de.charite.compbio.exomiser.core.model.SampleData;
-import de.charite.compbio.exomiser.core.model.Gene;
-import de.charite.compbio.exomiser.core.model.VariantEvaluation;
-import de.charite.compbio.exomiser.core.util.VariantAnnotator;
-import jannovar.exception.JannovarException;
-import jannovar.exception.PedParseException;
-import jannovar.exception.VCFParseException;
-import jannovar.exome.Variant;
-import jannovar.io.PedFileParser;
-import jannovar.io.VCFReader;
-import jannovar.pedigree.Pedigree;
-import java.nio.file.Path;
-import java.util.ArrayList;
-import java.util.Iterator;
-import java.util.List;
-<<<<<<< HEAD
-import java.util.Set;
-=======
->>>>>>> f1656c68
-import org.slf4j.Logger;
-import org.slf4j.LoggerFactory;
-import org.springframework.beans.factory.annotation.Autowired;
-import org.springframework.stereotype.Component;
-
-/**
- * Handles creating the {@code de.charite.compbio.exomiser.common.SampleData}
- * from a VCF file and an optional pedigree file. This will annotate the
- * variants and produce a fully functional {@code SampleData} object for
- * analysis.
- *
- * @author Jules Jacobsen <jules.jacobsen@sanger.ac.uk>
- */
-@Component
-public class SampleDataFactory {
-
-    private static final Logger logger = LoggerFactory.getLogger(SampleDataFactory.class);
-
-    @Autowired
-    private VariantAnnotator variantAnnotator;
-
-    public SampleDataFactory() {
-    }
-
-    public SampleData createSampleData(Path vcfFile, Path pedigreeFile) {
-        logger.info("Creating sample data from VCF and PED files: {}, {}", vcfFile, pedigreeFile);
-
-        VCFReader vcfParser = createVcfParser(vcfFile);
-
-        SampleData sampleData = parseVcfHeader(vcfParser);
-
-        Pedigree pedigree = createPedigreeData(pedigreeFile, sampleData);
-        sampleData.setPedigree(pedigree);
-
-        List<Variant> variantList = parseVcfBody(vcfParser);
-
-        //Now we've got all the basic bits of data sorted we'll need to fill-in the details needed for analysis
-        List<VariantEvaluation> variantEvaluationList = createVariantEvaluations(variantList);
-        sampleData.setVariantEvaluations(variantEvaluationList);
-
-        //Don't try and create the Genes before annotating the Variants otherwise you'll have a single gene with all the variants in it...
-        List<Gene> geneList = GeneFactory.createGeneList(sampleData.getVariantEvaluations());
-
-        sampleData.setGeneList(geneList);
-
-        return sampleData;
-    }
-
-    private List<VariantEvaluation> createVariantEvaluations(List<Variant> variantList) {
-        List<VariantEvaluation> variantEvaluations = new ArrayList<>(variantList.size());
-
-        logger.info("Creating sample VariantEvaluations");
-        //Variants are annotated with KnownGene data from UCSC or Ensemble
-        for (Variant variant : variantList) {
-            VariantEvaluation variantEvaluation = new VariantEvaluation(variant);
-            variantAnnotator.annotateVariant(variant);
-            variantEvaluations.add(variantEvaluation);
-        }
-
-        return variantEvaluations;
-    }
-
-    private VCFReader createVcfParser(Path vcfFile) {
-        VCFReader parser;
-        try {
-            parser = new VCFReader(vcfFile.toString());
-        } catch (VCFParseException ve) {
-            logger.error("Could not create VCFReader for VCF file {}", vcfFile, ve);
-            return null;
-        }
-        return parser;
-    }
-
-    private List<Variant> parseVcfBody(VCFReader vcfParser) {
-        List<Variant> variantList = new ArrayList<>();
-        logger.info("Parsing Variants from VCF");
-        try {
-
-            Iterator<Variant> variantIterator = vcfParser.getVariantIterator();
-            while (variantIterator.hasNext()) {
-                variantList.add(variantIterator.next());
-
-            }
-        } catch (JannovarException ex) {
-            logger.error("Error parsing Variants from VCF file {}", vcfParser.getVCFFileName(), ex);
-        }
-
-        return variantList;
-    }
-
-    /**
-     * Input the VCF file using the VCFReader class. The method will initialize
-     * the snv_list, which contains one item for each variant in the VCF file,
-     * as well as the header, which contains a list of the header lines of the
-     * VCF file that will be used for printing the output filtered VCF. Note
-     * that the {@code VCFReader} class is from the jannovar library.
-     * <P>
-     * The {@code Variant} class is also from the Jannovar library, and it
-     * contains all of the relevant information about variants that can be
-     * obtained from the VCF file. The exomizer package has a class called
-     * {@link exomizer.exome.VariantEvaluation VariantEvaluation}, which is used
-     * to capture all of the evaluations (pathogenicity, frequency) etc., that
-     * are not represented in the VCF file itself.
-     *
-     * @param vcfParser
-     * @return a List of Variants
-     */
-    protected SampleData parseVcfHeader(VCFReader vcfParser) {
-        logger.info("Creating SampleData from VCF");
-
-        try {
-            vcfParser.inputVCFheader();
-        } catch (VCFParseException ex) {
-            logger.error("Unable to parser header information from VCF file {}", vcfParser.getVCFFileName(), ex);
-        }
-
-        SampleData sampleData = new SampleData();
-        sampleData.setVcfHeader(vcfParser.get_vcf_header());
-        sampleData.setSampleNames(vcfParser.getSampleNames());
-        sampleData.setNumberOfSamples(vcfParser.getNumberOfSamples());
-
-        return sampleData;
-    }
-
-    /**
-     * The Exomiser can perform filtering of VCF data according to pedigree
-     * data. If the VCF file contains multiple samples, then the Exomiser
-     * requires a corresponding PED file to be able to analyze the inheritance
-     * pattern of the variants. The PED file is parsed by the PEDFileParser
-     * class in jannovar. This results in a Pedigree object that is used to do
-     * the pedigree analysis. The VCF Parser from Jannovar creates Genotype
-     * objects for each variant in the VCF file, and these can be compared to
-     * the pedigree information. The {@link exomizer.exome.Gene Gene} class
-     * coordinates this analysis.
-     * <P>
-     * Note that for single-sample VCF files, a Pedigree object is still
-     * constructed, and we assume that the sample is from an affected person.
-     *
-     * @param pedigreeFilePath
-     * @param sampleData
-     * @return
-     */
-    protected Pedigree createPedigreeData(Path pedigreeFilePath, SampleData sampleData) {
-        logger.info("Processing pedigree data: {}", pedigreeFilePath);
-        Pedigree pedigree = null;
-        //yes, odd but necessary as the jannovar package explicitly demands an ArrayList
-        ArrayList<String> sampleNames = new ArrayList();
-        sampleNames.addAll(sampleData.getSampleNames());
-        logger.info("SampleData names: {}", sampleNames);
-        if (sampleData.getNumberOfSamples() == 1) {
-            String sample = "single sample";
-            if (!sampleNames.isEmpty()) {
-                sample = sampleNames.get(0);
-            }
-            pedigree = Pedigree.constructSingleSamplePedigree(sample);
-            logger.info("Created a single sample pedigree");
-        } else {
-            PedFileParser parser = new PedFileParser();
-            if (pedigreeFilePath == null) {
-                logger.error("VCF file has {} samples but no PED file available.", sampleData.getNumberOfSamples());
-                logger.error("PED file must be be provided for multi-sample VCF files.");
-                //terminate the program - we really need one of these.
-                throw new RuntimeException("Pedigree file path cannot be null.");
-            }
-            try {
-                pedigree = parser.parseFile(pedigreeFilePath.toString());
-                consolidateVCFandPedFileSamples(pedigree, sampleNames);
-                logger.info("Created a pedigree for {} people", pedigree.getPedigreeSize());
-            } catch (PedParseException e) {
-                logger.error("Unable to parse PED file: {}", pedigreeFilePath, e);
-            }
-        }
-        
-        if (pedigree == null) {
-            //we really need one of these so if we can't create one, fail early and hard.
-            //This will simply cause an NPE later on, so we might as well be explicit about the root cause of the problem.
-            throw new RuntimeException(String.format("Unable to create a Pedigree object from the path specified: %s", pedigreeFilePath));
-        }
-        return pedigree;
-    }
-
-    /**
-     * This function intends to check that PED file data is compatible to VCF
-     * sample names. That is, are the names in the PED file identical with the
-     * names in the VCF file? If there is a discrepancy, this function will
-     * throw an exception. If everything is OK there, this function will
-     * additional rearrange the order of the persons represented in the PED file
-     * so that it is identical to the order in the VCF file. This will make
-     * Pedigree analysis more efficient and the code more straightforward.
-     *
-     * @param pedigree
-     * @param sampleNames
-     */
-    private void consolidateVCFandPedFileSamples(Pedigree pedigree, ArrayList<String> sampleNames) {
-
-        try {
-            pedigree.adjustSampleOrderInPedFile(sampleNames);
-        } catch (PedParseException ppe) {
-            logger.error("Error incurred while re-ordering ped file: {}", ppe);
-        }
-
-    }
-}
+/*
+ * To change this license header, choose License Headers in Project Properties.
+ * To change this template file, choose Tools | Templates
+ * and open the template in the editor.
+ */
+package de.charite.compbio.exomiser.core.factories;
+
+import de.charite.compbio.exomiser.core.model.SampleData;
+import de.charite.compbio.exomiser.core.model.Gene;
+import de.charite.compbio.exomiser.core.model.VariantEvaluation;
+import de.charite.compbio.exomiser.core.util.VariantAnnotator;
+import jannovar.exception.JannovarException;
+import jannovar.exception.PedParseException;
+import jannovar.exception.VCFParseException;
+import jannovar.exome.Variant;
+import jannovar.io.PedFileParser;
+import jannovar.io.VCFReader;
+import jannovar.pedigree.Pedigree;
+import java.nio.file.Path;
+import java.util.ArrayList;
+import java.util.Iterator;
+import java.util.List;
+import org.slf4j.Logger;
+import org.slf4j.LoggerFactory;
+import org.springframework.beans.factory.annotation.Autowired;
+import org.springframework.stereotype.Component;
+
+/**
+ * Handles creating the {@code de.charite.compbio.exomiser.common.SampleData}
+ * from a VCF file and an optional pedigree file. This will annotate the
+ * variants and produce a fully functional {@code SampleData} object for
+ * analysis.
+ *
+ * @author Jules Jacobsen <jules.jacobsen@sanger.ac.uk>
+ */
+@Component
+public class SampleDataFactory {
+
+    private static final Logger logger = LoggerFactory.getLogger(SampleDataFactory.class);
+
+    @Autowired
+    private VariantAnnotator variantAnnotator;
+
+    public SampleDataFactory() {
+    }
+
+    public SampleData createSampleData(Path vcfFile, Path pedigreeFile) {
+        logger.info("Creating sample data from VCF and PED files: {}, {}", vcfFile, pedigreeFile);
+
+        VCFReader vcfParser = createVcfParser(vcfFile);
+
+        SampleData sampleData = parseVcfHeader(vcfParser);
+
+        Pedigree pedigree = createPedigreeData(pedigreeFile, sampleData);
+        sampleData.setPedigree(pedigree);
+
+        List<Variant> variantList = parseVcfBody(vcfParser);
+
+        //Now we've got all the basic bits of data sorted we'll need to fill-in the details needed for analysis
+        List<VariantEvaluation> variantEvaluationList = createVariantEvaluations(variantList);
+        sampleData.setVariantEvaluations(variantEvaluationList);
+
+        //Don't try and create the Genes before annotating the Variants otherwise you'll have a single gene with all the variants in it...
+        List<Gene> geneList = GeneFactory.createGeneList(sampleData.getVariantEvaluations());
+
+        sampleData.setGeneList(geneList);
+
+        return sampleData;
+    }
+
+    private List<VariantEvaluation> createVariantEvaluations(List<Variant> variantList) {
+        List<VariantEvaluation> variantEvaluations = new ArrayList<>(variantList.size());
+
+        logger.info("Creating sample VariantEvaluations");
+        //Variants are annotated with KnownGene data from UCSC or Ensemble
+        for (Variant variant : variantList) {
+            VariantEvaluation variantEvaluation = new VariantEvaluation(variant);
+            variantAnnotator.annotateVariant(variant);
+            variantEvaluations.add(variantEvaluation);
+        }
+
+        return variantEvaluations;
+    }
+
+    private VCFReader createVcfParser(Path vcfFile) {
+        VCFReader parser;
+        try {
+            parser = new VCFReader(vcfFile.toString());
+        } catch (VCFParseException ve) {
+            logger.error("Could not create VCFReader for VCF file {}", vcfFile, ve);
+            return null;
+        }
+        return parser;
+    }
+
+    private List<Variant> parseVcfBody(VCFReader vcfParser) {
+        List<Variant> variantList = new ArrayList<>();
+        logger.info("Parsing Variants from VCF");
+        try {
+
+            Iterator<Variant> variantIterator = vcfParser.getVariantIterator();
+            while (variantIterator.hasNext()) {
+                variantList.add(variantIterator.next());
+
+            }
+        } catch (JannovarException ex) {
+            logger.error("Error parsing Variants from VCF file {}", vcfParser.getVCFFileName(), ex);
+        }
+
+        return variantList;
+    }
+
+    /**
+     * Input the VCF file using the VCFReader class. The method will initialize
+     * the snv_list, which contains one item for each variant in the VCF file,
+     * as well as the header, which contains a list of the header lines of the
+     * VCF file that will be used for printing the output filtered VCF. Note
+     * that the {@code VCFReader} class is from the jannovar library.
+     * <P>
+     * The {@code Variant} class is also from the Jannovar library, and it
+     * contains all of the relevant information about variants that can be
+     * obtained from the VCF file. The exomizer package has a class called
+     * {@link exomizer.exome.VariantEvaluation VariantEvaluation}, which is used
+     * to capture all of the evaluations (pathogenicity, frequency) etc., that
+     * are not represented in the VCF file itself.
+     *
+     * @param vcfParser
+     * @return a List of Variants
+     */
+    protected SampleData parseVcfHeader(VCFReader vcfParser) {
+        logger.info("Creating SampleData from VCF");
+
+        try {
+            vcfParser.inputVCFheader();
+        } catch (VCFParseException ex) {
+            logger.error("Unable to parser header information from VCF file {}", vcfParser.getVCFFileName(), ex);
+        }
+
+        SampleData sampleData = new SampleData();
+        sampleData.setVcfHeader(vcfParser.get_vcf_header());
+        sampleData.setSampleNames(vcfParser.getSampleNames());
+        sampleData.setNumberOfSamples(vcfParser.getNumberOfSamples());
+
+        return sampleData;
+    }
+
+    /**
+     * The Exomiser can perform filtering of VCF data according to pedigree
+     * data. If the VCF file contains multiple samples, then the Exomiser
+     * requires a corresponding PED file to be able to analyze the inheritance
+     * pattern of the variants. The PED file is parsed by the PEDFileParser
+     * class in jannovar. This results in a Pedigree object that is used to do
+     * the pedigree analysis. The VCF Parser from Jannovar creates Genotype
+     * objects for each variant in the VCF file, and these can be compared to
+     * the pedigree information. The {@link exomizer.exome.Gene Gene} class
+     * coordinates this analysis.
+     * <P>
+     * Note that for single-sample VCF files, a Pedigree object is still
+     * constructed, and we assume that the sample is from an affected person.
+     *
+     * @param pedigreeFilePath
+     * @param sampleData
+     * @return
+     */
+    protected Pedigree createPedigreeData(Path pedigreeFilePath, SampleData sampleData) {
+        logger.info("Processing pedigree data: {}", pedigreeFilePath);
+        Pedigree pedigree = null;
+        //yes, odd but necessary as the jannovar package explicitly demands an ArrayList
+        ArrayList<String> sampleNames = new ArrayList();
+        sampleNames.addAll(sampleData.getSampleNames());
+        logger.info("SampleData names: {}", sampleNames);
+        if (sampleData.getNumberOfSamples() == 1) {
+            String sample = "single sample";
+            if (!sampleNames.isEmpty()) {
+                sample = sampleNames.get(0);
+            }
+            pedigree = Pedigree.constructSingleSamplePedigree(sample);
+            logger.info("Created a single sample pedigree");
+        } else {
+            PedFileParser parser = new PedFileParser();
+            if (pedigreeFilePath == null) {
+                logger.error("VCF file has {} samples but no PED file available.", sampleData.getNumberOfSamples());
+                logger.error("PED file must be be provided for multi-sample VCF files.");
+                //terminate the program - we really need one of these.
+                throw new RuntimeException("Pedigree file path cannot be null.");
+            }
+            try {
+                pedigree = parser.parseFile(pedigreeFilePath.toString());
+                consolidateVCFandPedFileSamples(pedigree, sampleNames);
+                logger.info("Created a pedigree for {} people", pedigree.getPedigreeSize());
+            } catch (PedParseException e) {
+                logger.error("Unable to parse PED file: {}", pedigreeFilePath, e);
+            }
+        }
+        
+        if (pedigree == null) {
+            //we really need one of these so if we can't create one, fail early and hard.
+            //This will simply cause an NPE later on, so we might as well be explicit about the root cause of the problem.
+            throw new RuntimeException(String.format("Unable to create a Pedigree object from the path specified: %s", pedigreeFilePath));
+        }
+        return pedigree;
+    }
+
+    /**
+     * This function intends to check that PED file data is compatible to VCF
+     * sample names. That is, are the names in the PED file identical with the
+     * names in the VCF file? If there is a discrepancy, this function will
+     * throw an exception. If everything is OK there, this function will
+     * additional rearrange the order of the persons represented in the PED file
+     * so that it is identical to the order in the VCF file. This will make
+     * Pedigree analysis more efficient and the code more straightforward.
+     *
+     * @param pedigree
+     * @param sampleNames
+     */
+    private void consolidateVCFandPedFileSamples(Pedigree pedigree, ArrayList<String> sampleNames) {
+
+        try {
+            pedigree.adjustSampleOrderInPedFile(sampleNames);
+        } catch (PedParseException ppe) {
+            logger.error("Error incurred while re-ordering ped file: {}", ppe);
+        }
+
+    }
+}