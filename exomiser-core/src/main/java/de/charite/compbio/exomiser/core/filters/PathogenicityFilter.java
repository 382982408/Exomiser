package de.charite.compbio.exomiser.core.filters;

import de.charite.compbio.exomiser.core.model.VariantEvaluation;
<<<<<<< HEAD
import de.charite.compbio.exomiser.core.model.pathogenicity.PathogenicitySource;
import de.charite.compbio.exomiser.core.model.pathogenicity.VariantTypePathogenicityScores;
import de.charite.compbio.jannovar.annotation.VariantEffect;
=======
>>>>>>> 460132f1

import java.util.Objects;

import org.slf4j.Logger;
import org.slf4j.LoggerFactory;

/**
<<<<<<< HEAD
 * VariantFilter variants according to their predicted pathogenicity. There are
 * two components to this, which may better be separated in later versions of
 * this software, but I think there are more advantages to keeping them all in
 * one class. <P> There are variants such as splice site variants, which we can
 * assume are in general pathogenic. We at the moment do not need to use any
 * particular software to evaluate this, we merely take the variant class from
 * the Jannovar code. <P> For missense mutations, we will use the predictions of
 * MutationTaster, polyphen, and SIFT taken from the data from the dbNSFP
 * project. <P> The code therefore removes mutations judged not to be pathogenic
 * (intronic, etc.), and assigns each other mutation an overall pathogenicity
 * score defined on the basis of "medical genetic intuition".
=======
 * Filters variants according to their predicted pathogenicity.
>>>>>>> 460132f1
 *
 * @author Peter N Robinson
 * @author Jules Jacobsen <jules.jacobsen@sanger.ac.uk>
 * @version 0.09 (29 December, 2012).
 */
public class PathogenicityFilter implements VariantFilter {

    private static final Logger logger = LoggerFactory.getLogger(PathogenicityFilter.class);
    private static final FilterType filterType = FilterType.PATHOGENICITY_FILTER;
<<<<<<< HEAD
    public static final float DEFAULT_PATHOGENICITY_THRESHOLD = 0.5f;
=======

    private final FilterResult passesFilter = new PassFilterResult(filterType);
    private final FilterResult failsFilter = new FailFilterResult(filterType);
>>>>>>> 460132f1

    private final boolean keepNonPathogenic;

    /**
     * Produces a Pathogenicity filter using a user-defined pathogenicity
     * threshold. The keepNonPathogenic parameter will apply the pathogenicity
     * scoring, but no further filtering will be applied so all variants will
     * pass irrespective of their score.
     *
     * @param keepNonPathogenic
     */
    public PathogenicityFilter(boolean keepNonPathogenic) {
        this.keepNonPathogenic = keepNonPathogenic;
    }

    public boolean keepNonPathogenic() {
        return keepNonPathogenic;
    }
    
    /**
     * Flag to output results of filtering against polyphen, SIFT, and mutation
     * taster.
     */
    @Override
    public FilterType getFilterType() {
        return filterType;
    }

    /**
     * VariantFilter variants based on their calculated pathogenicity. Those
     * that pass have a pathogenicity score assigned to them. The failed ones
     * are deemed to be non-pathogenic and marked as such.
     *     
*/
    @Override
    public FilterResult runFilter(VariantEvaluation variantEvaluation) {
<<<<<<< HEAD
        PathogenicityData pathData = variantEvaluation.getPathogenicityData();
        VariantEffect variantEffect = variantEvaluation.getVariantEffect();
        float filterScore = calculateFilterScore(variantEffect, pathData);
=======

        float variantPathogenicityScore = variantEvaluation.getPathogenicityScore();
>>>>>>> 460132f1

        if (keepNonPathogenic) {
            return passesFilter;
        }
        if (variantEvaluation.isPredictedPathogenic()) {
            return passesFilter;
        }
<<<<<<< HEAD
        return returnFailResult(filterScore);
    }

    /**
     * Creates the PathogenicityScore data
     *     
* @param variantEffect
     * @param pathogenicityData
     * @return
     */
    protected float calculateFilterScore(VariantEffect variantEffect, PathogenicityData pathogenicityData) {
        if (variantEffect == VariantEffect.MISSENSE_VARIANT) {
            return returnMissenseScore(pathogenicityData);
        } else {
            //return the default score - in time we might want to use the predicted score if there are any and handle things like the missense variants.
            return VariantTypePathogenicityScores.getPathogenicityScoreOf(variantEffect);
        }
    }

    private float returnMissenseScore(PathogenicityData pathogenicityData) {
        if (pathogenicityData.hasPredictedScore()) {
            return returnMostPathogenicPredictedScore(pathogenicityData);
        }
        return VariantTypePathogenicityScores.DEFAULT_MISSENSE_SCORE;
    }

    private float returnMostPathogenicPredictedScore(PathogenicityData pathogenicityData) {
        PathogenicityScore mostPathogenicPredictedScore = pathogenicityData.getMostPathogenicScore();
//Thanks to SIFT being about tolerance rather than pathogenicity, the score is inverted
        if (mostPathogenicPredictedScore.getClass() == SiftScore.class) {
            return 1 - mostPathogenicPredictedScore.getScore();
        }
        return mostPathogenicPredictedScore.getScore();
    }

    /**
     * @param variantEffect
     * @return true if the variant being analysed passes the runFilter (e.g., has high quality )
     */
    protected boolean variantIsPredictedPathogenic(VariantEffect variantEffect) {
        if (variantEffect == VariantEffect.MISSENSE_VARIANT) {
            //we're making the assumption that a miissense variant is always
            //potentially pathogenic as the prediction scores are predictions,
            //we'll leave it up to the user to decide
            return true;
        } else {
            return VariantTypePathogenicityScores.getPathogenicityScoreOf(variantEffect) >= DEFAULT_PATHOGENICITY_THRESHOLD;
        }
    }

    private FilterResult returnPassResult(float filterScore) {
        // We passed the filter (Variant is predicted pathogenic).
        return new PassFilterResult(filterType, filterScore);
    }

    private FilterResult returnFailResult(float filterScore) {
        // Variant is not predicted pathogenic, return failed.
        return new FailFilterResult(filterType, filterScore);
=======
        return failsFilter;
>>>>>>> 460132f1
    }

    @Override
    public int hashCode() {
        int hash = 5;
        hash = 97 * hash + Objects.hashCode(PathogenicityFilter.filterType);
        hash = 97 * hash + (this.keepNonPathogenic ? 1 : 0);
        return hash;
    }

    @Override
    public boolean equals(Object obj) {
        if (obj == null) {
            return false;
        }
        if (getClass() != obj.getClass()) {
            return false;
        }
        final PathogenicityFilter other = (PathogenicityFilter) obj;
        return this.keepNonPathogenic == other.keepNonPathogenic;
    }

    @Override
    public String toString() {
        return "PathogenicityFilter{" + "keepNonPathogenic=" + keepNonPathogenic + '}';
    }
}<|MERGE_RESOLUTION|>--- conflicted
+++ resolved
@@ -1,12 +1,6 @@
 package de.charite.compbio.exomiser.core.filters;
 
 import de.charite.compbio.exomiser.core.model.VariantEvaluation;
-<<<<<<< HEAD
-import de.charite.compbio.exomiser.core.model.pathogenicity.PathogenicitySource;
-import de.charite.compbio.exomiser.core.model.pathogenicity.VariantTypePathogenicityScores;
-import de.charite.compbio.jannovar.annotation.VariantEffect;
-=======
->>>>>>> 460132f1
 
 import java.util.Objects;
 
@@ -14,21 +8,7 @@
 import org.slf4j.LoggerFactory;
 
 /**
-<<<<<<< HEAD
- * VariantFilter variants according to their predicted pathogenicity. There are
- * two components to this, which may better be separated in later versions of
- * this software, but I think there are more advantages to keeping them all in
- * one class. <P> There are variants such as splice site variants, which we can
- * assume are in general pathogenic. We at the moment do not need to use any
- * particular software to evaluate this, we merely take the variant class from
- * the Jannovar code. <P> For missense mutations, we will use the predictions of
- * MutationTaster, polyphen, and SIFT taken from the data from the dbNSFP
- * project. <P> The code therefore removes mutations judged not to be pathogenic
- * (intronic, etc.), and assigns each other mutation an overall pathogenicity
- * score defined on the basis of "medical genetic intuition".
-=======
  * Filters variants according to their predicted pathogenicity.
->>>>>>> 460132f1
  *
  * @author Peter N Robinson
  * @author Jules Jacobsen <jules.jacobsen@sanger.ac.uk>
@@ -38,13 +18,9 @@
 
     private static final Logger logger = LoggerFactory.getLogger(PathogenicityFilter.class);
     private static final FilterType filterType = FilterType.PATHOGENICITY_FILTER;
-<<<<<<< HEAD
-    public static final float DEFAULT_PATHOGENICITY_THRESHOLD = 0.5f;
-=======
 
     private final FilterResult passesFilter = new PassFilterResult(filterType);
     private final FilterResult failsFilter = new FailFilterResult(filterType);
->>>>>>> 460132f1
 
     private final boolean keepNonPathogenic;
 
@@ -81,14 +57,8 @@
 */
     @Override
     public FilterResult runFilter(VariantEvaluation variantEvaluation) {
-<<<<<<< HEAD
-        PathogenicityData pathData = variantEvaluation.getPathogenicityData();
-        VariantEffect variantEffect = variantEvaluation.getVariantEffect();
-        float filterScore = calculateFilterScore(variantEffect, pathData);
-=======
 
         float variantPathogenicityScore = variantEvaluation.getPathogenicityScore();
->>>>>>> 460132f1
 
         if (keepNonPathogenic) {
             return passesFilter;
@@ -96,68 +66,7 @@
         if (variantEvaluation.isPredictedPathogenic()) {
             return passesFilter;
         }
-<<<<<<< HEAD
-        return returnFailResult(filterScore);
-    }
-
-    /**
-     * Creates the PathogenicityScore data
-     *     
-* @param variantEffect
-     * @param pathogenicityData
-     * @return
-     */
-    protected float calculateFilterScore(VariantEffect variantEffect, PathogenicityData pathogenicityData) {
-        if (variantEffect == VariantEffect.MISSENSE_VARIANT) {
-            return returnMissenseScore(pathogenicityData);
-        } else {
-            //return the default score - in time we might want to use the predicted score if there are any and handle things like the missense variants.
-            return VariantTypePathogenicityScores.getPathogenicityScoreOf(variantEffect);
-        }
-    }
-
-    private float returnMissenseScore(PathogenicityData pathogenicityData) {
-        if (pathogenicityData.hasPredictedScore()) {
-            return returnMostPathogenicPredictedScore(pathogenicityData);
-        }
-        return VariantTypePathogenicityScores.DEFAULT_MISSENSE_SCORE;
-    }
-
-    private float returnMostPathogenicPredictedScore(PathogenicityData pathogenicityData) {
-        PathogenicityScore mostPathogenicPredictedScore = pathogenicityData.getMostPathogenicScore();
-//Thanks to SIFT being about tolerance rather than pathogenicity, the score is inverted
-        if (mostPathogenicPredictedScore.getClass() == SiftScore.class) {
-            return 1 - mostPathogenicPredictedScore.getScore();
-        }
-        return mostPathogenicPredictedScore.getScore();
-    }
-
-    /**
-     * @param variantEffect
-     * @return true if the variant being analysed passes the runFilter (e.g., has high quality )
-     */
-    protected boolean variantIsPredictedPathogenic(VariantEffect variantEffect) {
-        if (variantEffect == VariantEffect.MISSENSE_VARIANT) {
-            //we're making the assumption that a miissense variant is always
-            //potentially pathogenic as the prediction scores are predictions,
-            //we'll leave it up to the user to decide
-            return true;
-        } else {
-            return VariantTypePathogenicityScores.getPathogenicityScoreOf(variantEffect) >= DEFAULT_PATHOGENICITY_THRESHOLD;
-        }
-    }
-
-    private FilterResult returnPassResult(float filterScore) {
-        // We passed the filter (Variant is predicted pathogenic).
-        return new PassFilterResult(filterType, filterScore);
-    }
-
-    private FilterResult returnFailResult(float filterScore) {
-        // Variant is not predicted pathogenic, return failed.
-        return new FailFilterResult(filterType, filterScore);
-=======
         return failsFilter;
->>>>>>> 460132f1
     }
 
     @Override
