/*
 * To change this license header, choose License Headers in Project Properties.
 * To change this template file, choose Tools | Templates
 * and open the template in the editor.
 */
package de.charite.compbio.exomiser.core.dao;

import de.charite.compbio.exomiser.core.model.frequency.Frequency;
import de.charite.compbio.exomiser.core.model.frequency.FrequencyData;
import de.charite.compbio.exomiser.core.model.frequency.FrequencySource;
import static de.charite.compbio.exomiser.core.model.frequency.FrequencySource.*;
import de.charite.compbio.exomiser.core.model.frequency.RsId;
<<<<<<< HEAD
import jannovar.exome.Variant;
=======
import de.charite.compbio.exomiser.core.Constants;
import de.charite.compbio.exomiser.core.model.Variant;

>>>>>>> 013983a1
import java.sql.Connection;
import java.sql.PreparedStatement;
import java.sql.ResultSet;
import java.sql.SQLException;
<<<<<<< HEAD
import java.util.HashSet;
import java.util.LinkedHashMap;
import java.util.Map;
import java.util.Map.Entry;
import java.util.Set;
=======

>>>>>>> 013983a1
import javax.sql.DataSource;

import org.slf4j.Logger;
import org.slf4j.LoggerFactory;
import org.springframework.beans.factory.annotation.Autowired;
import org.springframework.cache.annotation.Cacheable;
import org.springframework.stereotype.Repository;

/**
 * Default implementation of the FrequencyDao. Can be configured to use caching.
 *
 * @author Jules Jacobsen <jules.jacobsen@sanger.ac.uk>
 */
@Repository
public class DefaultFrequencyDao implements FrequencyDao {

    private final Logger logger = LoggerFactory.getLogger(DefaultFrequencyDao.class);
    
    @Autowired
    private DataSource dataSource;

<<<<<<< HEAD
    private final Map<FrequencySource, String> frequencySourceColumnMappings;
    
    public DefaultFrequencyDao() {
        frequencySourceColumnMappings = new LinkedHashMap<>();
        frequencySourceColumnMappings.put(THOUSAND_GENOMES, "dbSNPmaf");
        frequencySourceColumnMappings.put(ESP_AFRICAN_AMERICAN, "espAAmaf");
        frequencySourceColumnMappings.put(ESP_EUROPEAN_AMERICAN, "espEAmaf");
        frequencySourceColumnMappings.put(ESP_ALL, "espAllmaf");
        frequencySourceColumnMappings.put(EXAC_AFRICAN_INC_AFRICAN_AMERICAN, "exacAFRmaf");
        frequencySourceColumnMappings.put(EXAC_AMERICAN, "exacAMRmaf");
        frequencySourceColumnMappings.put(EXAC_EAST_ASIAN, "exacEASmaf");
        frequencySourceColumnMappings.put(EXAC_FINISH, "exacFINmaf");
        frequencySourceColumnMappings.put(EXAC_NON_FINISH_EUROPEAN, "exacNFEmaf");
        frequencySourceColumnMappings.put(EXAC_SOUTH_ASIAN, "exacSASmaf");
        frequencySourceColumnMappings.put(EXAC_OTHER, "exacOTHmaf");
        
        logger.debug("FrequencySource to columnLabel mappings: {}", frequencySourceColumnMappings);
    }

    
    
=======
>>>>>>> 013983a1
    @Cacheable(value = "frequency", key = "#variant.chromosomalVariant")
    @Override
    public FrequencyData getFrequencyData(Variant variant) {

        try (
                Connection connection = dataSource.getConnection();
                PreparedStatement preparedFrequencyQuery = createPreparedStatement(connection, variant);
                ResultSet rs = preparedFrequencyQuery.executeQuery()) {

            return processResults(rs);

        } catch (SQLException e) {
            logger.error("Error executing frequency query: ", e);
        }
        return null;
    }

    private PreparedStatement createPreparedStatement(Connection connection, Variant variant) throws SQLException {
        // Added order by clause as sometimes have multiple rows for the same position, ref and alt and first row may have no freq data
        // Can remove if future versions of database remove these duplicated rows

        //TODO: optimise this query to remove the order by 
        String frequencyQuery = "SELECT rsid, dbSNPmaf, espEAmaf, espAAmaf, espAllmaf, exacAFRmaf,  exacAMRmaf, exacEASmaf, exacFINmaf, exacNFEmaf, exacOTHmaf, exacSASmaf "
                + "FROM frequency "
                + "WHERE chromosome = ? "
                + "AND position = ? "
                + "AND ref = ? "
                + "AND alt = ? "
                + "ORDER BY dbsnpmaf desc, espeamaf desc, espaamaf desc, espallmaf desc ";
        PreparedStatement ps = connection.prepareStatement(frequencyQuery);

        // FIXME(holtgrewe): The position comes directly from the GenomeChange in variant. This is fine. Currently, I'm
        // converting from the 0-based positions in new Jannovar's GenomeChange to 1-based for Exomisers (which is what
        // the old Janovar used). Also, the reference is "" in the case of deletions and alt is "" in the case of
        // insertions. The old representation for either was "-". Changing this will probably
        ps.setInt(1, variant.getChromosome());
        ps.setInt(2, variant.getPosition());
        ps.setString(3, variant.getRef());
        ps.setString(4, variant.getAlt());

        return ps;
    }

    private FrequencyData processResults(ResultSet rs) throws SQLException {

        RsId rsId = null;
        Set<Frequency> frequencies = new HashSet<>();

        if (rs.next()) {
            rsId = makeRsId(rs);
            frequencies = makeFrequencies(rs, frequencies);
        }
        FrequencyData frequencyData = new FrequencyData(rsId, frequencies);

        logger.debug("Made new {}", frequencyData);

        return frequencyData;
    }

    private RsId makeRsId(ResultSet rs) throws SQLException {
        int dbSNPid = rs.getInt("rsid");
        if (!rs.wasNull() && dbSNPid != 0) {
            return new RsId(dbSNPid);
        }
        return null;
    }
    
    private Set<Frequency> makeFrequencies(ResultSet rs, Set<Frequency> frequencies) throws SQLException {
        for (Entry<FrequencySource, String> sourceColumnMapping : frequencySourceColumnMappings.entrySet()) {
            FrequencySource source = sourceColumnMapping.getKey();
            String columnLabel = sourceColumnMapping.getValue();
            float freq = rs.getFloat(columnLabel);
            if (!rs.wasNull() && freq != 0f) {
                frequencies.add(new Frequency(freq, source));
            }
        }
        return frequencies;
    }

}<|MERGE_RESOLUTION|>--- conflicted
+++ resolved
@@ -10,26 +10,18 @@
 import de.charite.compbio.exomiser.core.model.frequency.FrequencySource;
 import static de.charite.compbio.exomiser.core.model.frequency.FrequencySource.*;
 import de.charite.compbio.exomiser.core.model.frequency.RsId;
-<<<<<<< HEAD
-import jannovar.exome.Variant;
-=======
 import de.charite.compbio.exomiser.core.Constants;
 import de.charite.compbio.exomiser.core.model.Variant;
 
->>>>>>> 013983a1
 import java.sql.Connection;
 import java.sql.PreparedStatement;
 import java.sql.ResultSet;
 import java.sql.SQLException;
-<<<<<<< HEAD
 import java.util.HashSet;
 import java.util.LinkedHashMap;
 import java.util.Map;
 import java.util.Map.Entry;
 import java.util.Set;
-=======
-
->>>>>>> 013983a1
 import javax.sql.DataSource;
 
 import org.slf4j.Logger;
@@ -51,7 +43,6 @@
     @Autowired
     private DataSource dataSource;
 
-<<<<<<< HEAD
     private final Map<FrequencySource, String> frequencySourceColumnMappings;
     
     public DefaultFrequencyDao() {
@@ -73,8 +64,6 @@
 
     
     
-=======
->>>>>>> 013983a1
     @Cacheable(value = "frequency", key = "#variant.chromosomalVariant")
     @Override
     public FrequencyData getFrequencyData(Variant variant) {
