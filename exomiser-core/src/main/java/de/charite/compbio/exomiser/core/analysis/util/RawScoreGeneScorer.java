--- conflicted
+++ resolved
@@ -177,13 +177,8 @@
         List<Float> homFilterScores = new ArrayList<>();
 
         for (VariantEvaluation ve : variantEvaluations) {
-<<<<<<< HEAD
-            // Realised original logic allows a cmphet to be calculated between a top scoring het and second place hom which is wrong 
-            // Jannovar seems to currently be allowing hom_ref variants through so skip
-=======
             // Realised original logic allows a comphet to be calculated between a top scoring het and second place hom which is wrong
             // Jannovar seems to currently be allowing hom_ref variants through so skip these as well
->>>>>>> 105a5801
             if (variantIsHomozygousAlt(ve)){
                 homFilterScores.add(ve.getVariantScore());
             }
@@ -202,17 +197,10 @@
         float bestHomScore = 0f;
         if (hetFilterScores.size() >= 2) {
             bestCmpHetScore = calculateAverageOfFirstTwoScores(hetFilterScores);
-<<<<<<< HEAD
         }
         if (!homFilterScores.isEmpty()){
             bestHomScore = homFilterScores.get(0);
         }
-=======
-        }
-        if (!homFilterScores.isEmpty()){
-            bestHomScore = homFilterScores.get(0);
-        }
->>>>>>> 105a5801
         return Float.max(bestHomScore, bestCmpHetScore);
     }
     
@@ -220,18 +208,6 @@
         return ve.getVariantContext().getGenotype(0).isHomVar();
     }
 
-<<<<<<< HEAD
-    private boolean variantIsHomozygousRef(VariantEvaluation ve) {
-        // below does not seem to work        
-        //return ve.getVariantContext().getGenotype(0).isHomRef();
-        if (ve.getGenotypeAsString().equals("0/0") || ve.getGenotypeAsString().equals("0|0")){
-            return true;
-        }
-        return false;
-    }
-    
-=======
->>>>>>> 105a5801
     private boolean variantIsHeterozygous(VariantEvaluation ve) {
         return ve.getVariantContext().getGenotype(0).isHet();
     }
