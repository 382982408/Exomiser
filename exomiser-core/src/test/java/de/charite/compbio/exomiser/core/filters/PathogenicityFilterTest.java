--- conflicted
+++ resolved
@@ -1,273 +1,3 @@
-<<<<<<< HEAD
-/*
- * To change this license header, choose License Headers in Project Properties.
- * To change this template file, choose Tools | Templates
- * and open the template in the editor.
- */
-package de.charite.compbio.exomiser.core.filters;
-
-import de.charite.compbio.exomiser.core.filters.Filter;
-import de.charite.compbio.exomiser.core.filters.FrequencyFilter;
-import de.charite.compbio.exomiser.core.filters.FilterResultStatus;
-import de.charite.compbio.exomiser.core.filters.PathogenicityFilter;
-import de.charite.compbio.exomiser.core.filters.FilterResult;
-import de.charite.compbio.exomiser.core.filters.FilterType;
-import de.charite.compbio.exomiser.core.model.pathogenicity.MutationTasterScore;
-import de.charite.compbio.exomiser.core.model.pathogenicity.PathogenicityData;
-import de.charite.compbio.exomiser.core.model.pathogenicity.PolyPhenScore;
-import de.charite.compbio.exomiser.core.model.pathogenicity.SiftScore;
-import de.charite.compbio.exomiser.core.model.pathogenicity.VariantTypePathogenicityScores;
-import de.charite.compbio.exomiser.core.model.VariantEvaluation;
-import de.charite.compbio.exomiser.core.model.pathogenicity.PathogenicityScore;
-import jannovar.common.VariantType;
-import jannovar.exome.Variant;
-import static org.hamcrest.CoreMatchers.equalTo;
-import static org.hamcrest.CoreMatchers.is;
-import static org.hamcrest.MatcherAssert.assertThat;
-import org.junit.Before;
-import org.junit.Test;
-import org.junit.runner.RunWith;
-import org.mockito.Mock;
-import org.mockito.Mockito;
-import org.mockito.MockitoAnnotations;
-import org.mockito.runners.MockitoJUnitRunner;
-
-/**
- *
- * @author Jules Jacobsen <jules.jacobsen@sanger.ac.uk>
- */
-@RunWith(MockitoJUnitRunner.class)
-public class PathogenicityFilterTest {
-
-    private PathogenicityFilter instance;
-
-    private static final boolean PASS_ONLY_PATHOGENIC_AND_MISSENSE_VARIANTS = false;
-    private static final boolean PASS_ALL_VARIANTS = true;
-
-    @Mock
-    Variant mockNonPathogenicVariant;
-    @Mock
-    Variant mockPathogenicNonMissense;
-    @Mock
-    Variant mockMissensePassesFilterVariant;
-    @Mock
-    Variant mockMissenseFailsFilterVariant;
-
-    VariantEvaluation downstreamFailsFilter;
-    VariantEvaluation stopGainPassesFilter;
-    VariantEvaluation missensePassesFilter;
-    VariantEvaluation predictedNonPathogenicMissense;
-
-    private static final float SIFT_PASS_SCORE = SiftScore.SIFT_THRESHOLD - 0.01f;
-    private static final float SIFT_FAIL_SCORE = SiftScore.SIFT_THRESHOLD + 0.01f;
-
-    private static final SiftScore SIFT_PASS = new SiftScore(SIFT_PASS_SCORE);
-    private static final SiftScore SIFT_FAIL = new SiftScore(SIFT_FAIL_SCORE);
-
-    private static final float POLYPHEN_PASS_SCORE = PolyPhenScore.POLYPHEN_THRESHOLD + 0.1f;
-    private static final float POLYPHEN_FAIL_SCORE = PolyPhenScore.POLYPHEN_THRESHOLD - 0.1f;
-
-    private static final PolyPhenScore POLYPHEN_PASS = new PolyPhenScore(POLYPHEN_PASS_SCORE);
-    private static final PolyPhenScore POLYPHEN_FAIL = new PolyPhenScore(POLYPHEN_FAIL_SCORE);
-
-    private static final float MTASTER_PASS_SCORE = MutationTasterScore.MTASTER_THRESHOLD + 0.01f;
-    private static final float MTASTER_FAIL_SCORE = MutationTasterScore.MTASTER_THRESHOLD - 0.01f;
-
-    private static final MutationTasterScore MTASTER_PASS = new MutationTasterScore(MTASTER_PASS_SCORE);
-    private static final MutationTasterScore MTASTER_FAIL = new MutationTasterScore(MTASTER_FAIL_SCORE);
-
-    public PathogenicityFilterTest() {
-
-    }
-
-    @Before
-    public void setUp() {
-        MockitoAnnotations.initMocks(this);
-        //set-up the methods to mock-out having to construct mentally heavy Variant objects just to get the variant type
-        Mockito.when(mockMissensePassesFilterVariant.getVariantTypeConstant()).thenReturn(VariantType.MISSENSE);
-        Mockito.when(mockMissenseFailsFilterVariant.getVariantTypeConstant()).thenReturn(VariantType.MISSENSE);
-        Mockito.when(mockNonPathogenicVariant.getVariantTypeConstant()).thenReturn(VariantType.DOWNSTREAM);
-        Mockito.when(mockPathogenicNonMissense.getVariantTypeConstant()).thenReturn(VariantType.STOPGAIN);
-
-        instance = new PathogenicityFilter(PASS_ONLY_PATHOGENIC_AND_MISSENSE_VARIANTS);
-
-        //make the variant evaluations
-        missensePassesFilter = new VariantEvaluation(mockMissensePassesFilterVariant);
-        PathogenicityData missensePassPathData = new PathogenicityData(null, null, SIFT_PASS, null);
-        missensePassesFilter.setPathogenicityData(missensePassPathData);
-
-        predictedNonPathogenicMissense = new VariantEvaluation(mockMissenseFailsFilterVariant);
-        PathogenicityData missenseFailPathData = new PathogenicityData(POLYPHEN_FAIL, null, null, null);
-        predictedNonPathogenicMissense.setPathogenicityData(missenseFailPathData);
-
-        downstreamFailsFilter = new VariantEvaluation(mockNonPathogenicVariant);
-        PathogenicityData downstreamPathData = new PathogenicityData(null, null, null, null);
-        downstreamFailsFilter.setPathogenicityData(downstreamPathData);
-
-        stopGainPassesFilter = new VariantEvaluation(mockPathogenicNonMissense);
-        PathogenicityData stopGainPathData = new PathogenicityData(null, null, null, null);
-        stopGainPassesFilter.setPathogenicityData(stopGainPathData);
-
-    }
-
-    @Test
-    public void testThatOffTargetNonPathogenicVariantsAreStillScoredAndFailFilterWhenPassAllVariantsSetFalse() {
-        instance = new PathogenicityFilter(PASS_ONLY_PATHOGENIC_AND_MISSENSE_VARIANTS);
-
-        FilterResult filterResult = instance.runFilter(downstreamFailsFilter);
-
-        float expectedScore = VariantTypePathogenicityScores.getPathogenicityScoreOf(downstreamFailsFilter.getVariantType());
-
-        assertThat(filterResult.getResultStatus(), equalTo(FilterResultStatus.FAIL));
-        assertThat(filterResult.getScore(), equalTo(expectedScore));
-    }
-
-    @Test
-    public void testThatOffTargetNonPathogenicVariantsAreStillScoredAndPassFilterWhenPassAllVariantsSetTrue() {
-        instance = new PathogenicityFilter(PASS_ALL_VARIANTS);
-
-        FilterResult filterResult = instance.runFilter(downstreamFailsFilter);
-
-        float expectedScore = VariantTypePathogenicityScores.getPathogenicityScoreOf(downstreamFailsFilter.getVariantType());
-
-        assertThat(filterResult.getResultStatus(), equalTo(FilterResultStatus.PASS));
-        assertThat(filterResult.getScore(), equalTo(expectedScore));
-
-    }
-
-    @Test
-    public void testThatMissenseNonPathogenicVariantsAreStillScoredAndPassFilterWhenPassAllVariantsSetTrue() {
-        instance = new PathogenicityFilter(PASS_ALL_VARIANTS);
-
-        FilterResult filterResult = instance.runFilter(predictedNonPathogenicMissense);
-
-        assertThat(filterResult.getResultStatus(), equalTo(FilterResultStatus.PASS));
-    }
-
-    @Test
-    public void testThatMissenseNonPathogenicVariantsAreStillScoredAndPassFilterWhenPassAllVariantsSetFalse() {
-        instance = new PathogenicityFilter(PASS_ONLY_PATHOGENIC_AND_MISSENSE_VARIANTS);
-
-        FilterResult filterResult = instance.runFilter(predictedNonPathogenicMissense);
-
-        assertThat(filterResult.getResultStatus(), equalTo(FilterResultStatus.PASS));
-    }
-
-    @Test
-    public void testGetFilterType() {
-        assertThat(instance.getFilterType(), equalTo(FilterType.PATHOGENICITY_FILTER));
-    }
-
-    @Test
-    public void testDefaultMissenseVariantIsPredictedPathogenicIsTrue() {
-        VariantType type = VariantType.MISSENSE;
-        assertThat(instance.variantIsPredictedPathogenic(type), is(true));
-    }
-
-    @Test
-    public void testStopGainVariantIsPredictedPathogenicIsTrue() {
-        VariantType type = VariantType.STOPGAIN;
-        assertThat(instance.variantIsPredictedPathogenic(type), is(true));
-    }
-
-    @Test
-    public void testDownstreamVariantIsPredictedPathogenicIsFalse() {
-        VariantType type = VariantType.DOWNSTREAM;
-        assertThat(instance.variantIsPredictedPathogenic(type), is(false));
-    }
-
-    @Test
-    public void testCalculateScoreDownstream() {
-        PathogenicityData pathData = new PathogenicityData(null, MTASTER_PASS, null, null);
-        VariantType type = VariantType.DOWNSTREAM;
-        float expected = VariantTypePathogenicityScores.getPathogenicityScoreOf(type);
-        assertThat(instance.calculateFilterScore(type, pathData), equalTo(expected));
-    }
-
-    @Test
-    public void testCalculateScoreMissenseDefault() {
-        PathogenicityData pathData = new PathogenicityData(null, null, null, null);
-        VariantType type = VariantType.MISSENSE;
-        float expected = VariantTypePathogenicityScores.getPathogenicityScoreOf(type);
-        assertThat(instance.calculateFilterScore(type, pathData), equalTo(expected));
-    }
-
-    @Test
-    public void testCalculateScoreMissenseSiftPass() {
-        PathogenicityData pathData = new PathogenicityData(POLYPHEN_FAIL, MTASTER_FAIL, SIFT_PASS, null);
-        VariantType type = VariantType.MISSENSE;
-        //float expected = 1 - SIFT_PASS.getScore();
-        float expected = 0.97f;//default for no CADD
-        assertThat(instance.calculateFilterScore(type, pathData), equalTo(expected));
-    }
-
-    @Test
-    public void testCalculateScoreMissensePolyPhenAndSiftPass() {
-        PathogenicityData pathData = new PathogenicityData(POLYPHEN_PASS, MTASTER_FAIL, SIFT_PASS, null);
-        VariantType type = VariantType.MISSENSE;
-        //float expected = 1 - SIFT_PASS.getScore();
-        float expected = 0.97f;//default for no CADD
-        assertThat(instance.calculateFilterScore(type, pathData), equalTo(expected));
-    }
-
-    @Test
-    public void testCalculateScoreMissensePolyPhenSiftAndMutTasterPass() {
-        PathogenicityData pathData = new PathogenicityData(POLYPHEN_PASS, MTASTER_PASS, SIFT_PASS, null);
-        VariantType type = VariantType.MISSENSE;
-        //float expected = MTASTER_PASS.getScore();
-        float expected = 0.97f;//default for no CADD
-        assertThat(instance.calculateFilterScore(type, pathData), equalTo(expected));
-    }
-
-    @Test
-    public void testToString() {
-        String expResult = "Pathogenicity filter: removePathFilterCutOff=false";
-        String result = instance.toString();
-        assertThat(result, equalTo(expResult));
-    }
-
-    @Test
-    public void testEqualToOtherPathogenicityFilter() {
-        instance = new PathogenicityFilter(false);
-        PathogenicityFilter other = new PathogenicityFilter(false);
-        assertThat(instance.equals(other), is(true));
-    }
-
-    @Test
-    public void testNotEqualToOtherPathogenicityFilter() {
-        instance = new PathogenicityFilter(false);
-        PathogenicityFilter other = new PathogenicityFilter(true);
-        assertThat(instance.equals(other), is(false));
-    }
-
-    @Test
-    public void testNotEqualToOtherFilterType() {
-        instance = new PathogenicityFilter(false);
-        Filter other = new FrequencyFilter(0.1f, true);
-        assertThat(instance.equals(other), is(false));
-    }
-
-    @Test
-    public void testNotEqualToObjectOfDifferentType() {
-        Object other = "a string";
-        assertThat(instance.equals(other), is(false));
-    }
-
-    @Test
-    public void testNotEqualToNullObject() {
-        Object other = null;
-        assertThat(instance.equals(other), is(false));
-    }
-
-    @Test
-    public void testHashCode() {
-        instance = new PathogenicityFilter(false);
-        PathogenicityFilter other = new PathogenicityFilter(false);
-        assertThat(instance.hashCode(), equalTo(other.hashCode()));
-    }
-
-}
-=======
 /*
  * To change this license header, choose License Headers in Project Properties.
  * To change this template file, choose Tools | Templates
@@ -516,5 +246,4 @@
         assertThat(instance.hashCode(), equalTo(other.hashCode()));
     }
 
-}
->>>>>>> e03e4d4d
+}