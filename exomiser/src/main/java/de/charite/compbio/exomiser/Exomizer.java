--- conflicted
+++ resolved
@@ -1,1748 +1,1739 @@
-package de.charite.compbio.exomiser;
-
-import de.charite.compbio.exomiser.common.FilterType;
-import de.charite.compbio.exomiser.exception.ExomizerException;
-import de.charite.compbio.exomiser.exception.ExomizerInitializationException;
-import de.charite.compbio.exomiser.exome.Gene;
-import de.charite.compbio.exomiser.exome.VariantEvaluation;
-import de.charite.compbio.exomiser.filter.IFilter;
-import de.charite.compbio.exomiser.filter.TargetFilter;
-<<<<<<< HEAD
-import de.charite.compbio.exomiser.io.ExomiserDatabase;
-=======
-import de.charite.compbio.exomiser.io.PublishedMutationSearcher;
->>>>>>> 1e9b0ed9
-import de.charite.compbio.exomiser.io.html.HTMLWriter;
-import de.charite.compbio.exomiser.io.html.HTMLWriterBOQA;
-import de.charite.compbio.exomiser.io.html.HTMLWriterCRE;
-import de.charite.compbio.exomiser.io.html.HTMLWriterWalker;
-import de.charite.compbio.exomiser.priority.IPriority;
-import de.charite.compbio.exomiser.priority.Prioritiser;
-<<<<<<< HEAD
-import de.charite.compbio.exomiser.reference.Network;
-import de.charite.compbio.exomiser.reference.STRINGNetwork;
-=======
-import de.charite.compbio.exomiser.priority.util.DataMatrix;
-import de.charite.compbio.exomiser.reference.Network;
-import de.charite.compbio.exomiser.reference.STRINGNetwork;
-import de.charite.compbio.exomiser.io.ExomiserDatabase;
-import de.charite.compbio.exomiser.io.PublishedMutationSearcher;
->>>>>>> 1e9b0ed9
-import jannovar.annotation.AnnotationList;
-import jannovar.common.ModeOfInheritance;
-import jannovar.exception.AnnotationException;
-import jannovar.exception.JannovarException;
-import jannovar.exception.PedParseException;
-import jannovar.exception.VCFParseException;
-import jannovar.exome.Variant;
-import jannovar.exome.VariantTypeCounter;
-import jannovar.io.PedFileParser;
-import jannovar.io.SerializationManager;
-import jannovar.io.VCFReader;
-import jannovar.pedigree.Pedigree;
-import jannovar.reference.Chromosome;
-import jannovar.reference.TranscriptModel;
-
-import java.io.BufferedReader;
-import java.io.BufferedWriter;
-import java.io.FileWriter;
-import java.io.IOException;
-import java.io.Writer;
-import java.sql.Connection;
-import java.sql.SQLException;
-import java.util.ArrayList;
-import java.util.HashMap;
-import java.util.Map;
-import java.util.List;
-import java.util.Calendar;
-
-import java.text.DateFormat;
-import java.text.SimpleDateFormat;
-
-import org.apache.commons.cli.CommandLine;
-import org.apache.commons.cli.GnuParser;
-import org.apache.commons.cli.HelpFormatter;
-import org.apache.commons.cli.Option;
-import org.apache.commons.cli.Options;
-import org.apache.commons.cli.ParseException;
-import org.apache.commons.cli.Parser;
-
-/**
- * This is the main driver class for analyzing VCF files. It uses the
- * io.VCFReader and other classes to input the VCF data and to create a list of
- * Variant objects that are then filtered according to data in the postgreSQL
- * database created by the {@link exomizer.PopulateExomiserDatabase PopulateExomiserDatabase},
- * program, as well as data about gene models from the UCSC database (See {@link jannovar.reference.TranscriptModel TranscriptModel}).
- * The candidate genes are then filtered and prioritized according to flexible
- * criteria. files with the results of filtering. <P> The Exomizer can be
- * started via the command line, in which case the main function will use the {@link #Exomizer(String[])}
- * constructor. Alternatively, the Exomizer can be started from the Apacha
- * tomcat framework (ExomeWalker code). In this case, the {@link #Exomizer()}
- * constructor should be used, and the various setter functions should be used
- * to set the parameters. <P> When started from the command line, the Exomizer
- * will output a single self-contained HTML file that also includes CSS style
- * information.
- *
- * @author Peter N Robinson
- * @version 0.65 (9 February, 2014)
- */
-public class Exomizer {
-
-    /**
-     * Name of the VCF file used for input.
-     */
-    private String vcf_file = null;
-    /**
-     * Base name of the VCF file used for input (without path)
-     */
-    private String vcf_file_basename = null;
-    /**
-     * This flag indicates that we are running on our internal server, i.e.,
-     * within the hospital firewall, meaning that we are allowed to show all
-     * HGMD data.
-     */
-    private boolean withinFirewall = false;
-    /**
-     * A BufferedReader file handle that has been created elsewhere (e.g., by a
-     * tomcat server). This replaces the vcf_file (a path to a file on disk),
-     * and is intended to be used for an InputStream that has been created from
-     * a String for uploading user data on a tomcat server.
-     */
-    private BufferedReader vcfBufferedReader = null;
-    /**
-     * Full path to the location of the random walk matrix file. If this
-     * variable is non-null, it causes the Exomizer to prioritize on this.
-     */
-    private String randomWalkFilePath = null;
-    /**
-     * Full path to the random walk index file. This must be non-null if the
-     * random-walk analysis is tobe performed.
-     */
-    private String randomWalkIndexPath = null;
-    /**
-     * Comma-separated list of entrez gene ids, as given via the command line or
-     * tomcat, a user parameter for prioritizing with Random walk.
-     */
-    private String entrezSeedGenes = null;
-    /**
-     * Store lines of header of VCF file, in case we want to print them out
-     * again.
-     */
-    private List<String> header = null;
-    /**
-     * File to which we will write results, name can be changed via command
-     * line.
-     */
-    private String outfile = "exomizer.html";
-    /**
-     * List of Variants parsed from VCF file that have passed user-indicated
-     * filter
-     */
-    private List<VariantEvaluation> variantList = null;
-    /**
-     * List of all Genes that are to be prioritized. Note that the Genes will
-     * contain the variants that have passed the filtering step.
-     */
-    private List<Gene> geneList = null;
-    /**
-     * List of all transcripts used for annotation the variants (For instance,
-     * from the knownGene.txt file from UCSC). See the Jannovar package for
-     * details.
-     */
-    private List<TranscriptModel> knownGenesList = null;
-    /**
-     * List of all sample names of VCF file
-     */
-    private ArrayList<String> sampleNames = null;
-    /**
-     * Map of Chromosomes
-     */
-    private HashMap<Byte, Chromosome> chromosomeMap = null;
-    /**
-     * Name of file with serialized UCSC data. This needs to be created from
-     * several UCSC KnownGene files by the Annotator code in this package (see
-     * the {@code Jannovar} program).
-     */
-    private String UCSCserializedFile = null;
-    /**
-     * Flag as to whether a TSV file should be output instead of HTML. Not that
-     * this flag can be used in combination with the command line flag -o to set
-     * the same of the outfile. The default behaviour is to output an HTML file
-     * (this variable is thus initialized to {@code false}).
-     */
-    private boolean useTSV = false;
-    /**
-     * Flag that indicates whether output should be in form of a ranked VCF
-     * file. (Note: untested)
-     */
-    private boolean useVCF = false;
-    /**
-     * Database handle to the postgreSQL database used by this application.
-     */
-    private Connection connection = null;
-    /**
-     * An optional interval of the form "chr2:12345-67890" that will limit the
-     * search to genes within the interval (usually a linkage interval).
-     */
-    private String interval = null;
-    /**
-     * Number of prioritized genes to show in output file (if this is null, then
-     * all genes are shown).
-     */
-    private Integer numberOfGenesToShow = null;
-
-    /**
-     * Should the exomizer output a TSV file instead of HTML?
-     */
-    public boolean useTSVFile() {
-        return this.useTSV;
-    }
-
-    /**
-     * Should the exomizer output a VCF file instead of HTML?
-     */
-    public boolean useVCFFile() {
-        return this.useVCF;
-    }
-    // The following are to be used for initializing the IFilter classes
-    /**
-     * Frequency threshold for variants. Only variants that are either not
-     * recorded in the thousand genomes/ESP data or that are rarer than this
-     * threshold will be retained. Note that the threshold is expected to be a
-     * value such as 0.01, but it is stored here as a String because the
-     * IFilter-derived classes have a standard function for initialization that
-     * will use this value.
-     */
-    private String frequency_threshold = null;
-    /**
-     * One of AD, AR, or XR (X chromosomal recessive). If uninitialized, this
-     * prioritizer has no effect).
-     */
-    private ModeOfInheritance inheritanceMode = ModeOfInheritance.UNINITIALIZED;
-    /**
-     * Quality threshold for variants. Corresponds to QUAL column in VCF file.
-     */
-    private String quality_threshold = null;
-    /**
-     * Known or candidate gene for TSV output/ROC analysis
-     */
-    private String candidateGene = null;
-    /**
-     * This is a 6-digit OMIM code that is to be passed via the command line and
-     * is currently intended to be used for MGI phenodigm prioritization: Why
-     * model organism most closely resembles this target OMIM disease
-     * phenotypically?
-     */
-    private String disease = null;
-    /**
-     * List of HPO Term ids (as a String) for use in phenotypic prioritization.
-     */
-    private String hpo_ids = null;
-    /**
-     * Filter out all variants with a dbSNP rs ID or entgered in the ESP data,
-     * regardless of their frequency
-     */
-    private boolean filterOutAlldbSNP = false;
-    private boolean use_mgi_phenodigm_filter = false;
-    private boolean use_zfin_phenodigm_filter = false;
-    private boolean use_pathogenicity_filter = false;
-    private boolean use_target_filter = true;
-    /**
-     * Flag to indicate that we will use the BOQA prioritizer.
-     */
-    private boolean useBOQA = false;
-    /**
-     * Flag to indicate that we will use the CRE prioritizer.
-     */
-    private boolean useCRE = false;
-    /**
-     * Flag to indicate that we will use the Random Walk prioritizer.
-     */
-    private boolean useRandomWalk = false;
-    /**
-     * This String can be set to AD, AR, or X to initiate filtering according to
-     * inheritance pattern.
-     */
-    private String inheritance_filter_type = null;
-    /**
-     * HTML summary of parsing the VCF file
-     */
-    private ArrayList<String> status_message = null;
-    /**
-     * Total number of variants in original VCF file.
-     */
-    private int before_NS_SS_I;
-    /**
-     * Total number of NS/SS/I variants in original VCF file (nonsynonymous,
-     * splicing, indel).
-     */
-    private int after_NS_SS_I;
-    /**
-     * Total number of samples (sequenced persons) in the input VCF file.
-     */
-    private int n_samples = 0;
-    /**
-     * Pedigree of the persons whose samples were sequenced. Created on the
-     * basis of a PED file for multisample VCF files, or as a default
-     * single-sample Pedigree for single-sample VCF files.
-     */
-    private Pedigree pedigree = null;
-    /**
-     * Path to the pedigree (ped) file for multisample VCF files.
-     */
-    private String pedFilePath = null;
-    /**
-     * BufferedReader to a StringReader that contains the contents of an
-     * uploaded PED file. This variable is provided so that tomcat servers can
-     * pass in a handle to a file without needing to first write this file to
-     * disk.
-     */
-    private BufferedReader pedBufferedReader = null;
-    /**
-     * Path to the human-phenotype-ontology.obo file (Needed for Phenomizer and
-     * BOQA)
-     */
-    private String hpoOntologyFile = null;
-    /**
-     * Path to the phenotype_annotation.tab file (Needed for Phenomizer and
-     * BOQA)
-     */
-    private String hpoAnnotationFile = null;
-    /**
-     * Path to a directory with data files needed for Phenomizer (It must
-     * contain: Orphanet data (www.orphadata.org) en_product1.xml and
-     * en_product6.xml. OMIM data (must register at omim.org): mim2gene.txt,
-     * genemap. NCBI-data (ftp://ftp.ncbi.nlm.nih.gov/gene/DATA/): gene_info.gz
-     */
-    private String phenomizerDataDirectory = null;
-    /**
-     * An object that will be used to output the results. Note that there is a
-     * small class hierarchy for different kinds of output.
-     */
-    private HTMLWriter htmlWriter = null;
-    private Prioritiser prioritiser = null;
-    /**
-     * Name of the disease gene family (an OMIM phenotypic series) that is being
-     * used for prioritization with ExomeWalker.
-     */
-    private String diseaseGeneFamilyName = null;
-    /*
-     * randomWalk matrix object to be held in memory for Exomiserv2 server
-     */
-    private DataMatrix randomWalkMatrix = null;
-
-    public static void main(String argv[]) {
-        /**
-         * ***********************************************************
-         */
-        /*
-         * 1) Open the connection to database.
-         */
-        /**
-         * ***********************************************************
-         */
-        DateFormat dateFormat = new SimpleDateFormat("HH:mm:ss:SS");
-        Calendar cal = Calendar.getInstance();
-        System.out.println("STARTING EXOMISER - GETTING CONNECTION:" + dateFormat.format(cal.getTime()));
-
-        Exomizer exomizer = new Exomizer(argv);
-        try {
-            exomizer.openNewDatabaseConnection();
-        } catch (Exception sqle) {
-            System.out.println("Could not open SQL connection. Terminating program...");
-            sqle.printStackTrace();
-            System.exit(1);
-        }
-        cal = Calendar.getInstance();
-        System.out.println("DESERIALISING UCSC:" + dateFormat.format(cal.getTime()));
-        /**
-         * ***********************************************************
-         */
-        /*
-         * 2) Input the transcript definition file from Jannovar that
-         */
-        /*
-         * is used to annotate the variants.
-         */
-        /**
-         * ***********************************************************
-         */
-        try {
-            exomizer.deserializeUCSCdata();
-        } catch (ExomizerException e) {
-            System.out.println("[Exomizer] Error with deserialization: " + e.toString());
-            System.exit(1);
-        }
-        cal = Calendar.getInstance();
-        System.out.println("READING VCF:" + dateFormat.format(cal.getTime()));
-        /**
-         * ***********************************************************
-         */
-        /*
-         * 3) Read a VCF file (this creates an ArrayList of Variants)
-         */
-        /**
-         * ***********************************************************
-         */
-        try {
-            exomizer.parseVCFFile();
-        } catch (ExomizerException e) {
-            System.out.println("[Exomizer] Error with VCF input: " + e.toString());
-            System.exit(1);
-        }
-        /**
-         * ***********************************************************
-         */
-        /*
-         * 4) Read a PED file if the VCF file has multiple samples
-         */
-        /**
-         * ***********************************************************
-         */
-        try {
-            exomizer.processPedigreeData();
-            /*
-             * Note: for single sample VCF files, this method will construct a
-             * "dummy" pedigree object.
-             */
-        } catch (ExomizerException e) {
-            System.out.println("[Exomizer] Error with pedigree data input: " + e.toString());
-            System.exit(1);
-        }
-        /**
-         * ***********************************************************
-         */
-        /*
-         * 5) This function takes care of most of the analysis.
-         */
-        /**
-         * ***********************************************************
-         */
-        try {
-            cal = Calendar.getInstance();
-            System.out.println("INIT FILTERS AND PRIORITISERS:" + dateFormat.format(cal.getTime()));
-            exomizer.initializeFiltersAndPrioritizers();
-            cal = Calendar.getInstance();
-            System.out.println("ANNOTATING VARIANTS:" + dateFormat.format(cal.getTime()));
-            exomizer.annotateVariants();
-            cal = Calendar.getInstance();
-            System.out.println("FILTERING AND PRIORITISING:"+dateFormat.format(cal.getTime()));
-            exomizer.executePrioritization();
-        } catch (ExomizerException e) {
-            System.out.println("[Exomizer] Error while prioritizing VCF data: " + e.toString());
-            System.exit(1);
-        }
-        cal = Calendar.getInstance();
-        System.out.println("OUTPUTTING RESULTS:"+dateFormat.format(cal.getTime()));
-        /**
-         * ***********************************************************
-         */
-        /*
-         * 6) Output to HTML (default) or TSV (needs to be set via
-         */
-        /*
-         * the --tsv flag on the command line)
-         */
-        /**
-         * ***********************************************************
-         */
-        if (exomizer.useTSVFile()) {
-            exomizer.outputTSV();
-        } else if (exomizer.useVCFFile()) {
-            exomizer.outputVCF();
-        } else {
-            /*
-             * The following function decides based on the flag useCRE, useBOQA,
-             * or useRandomWalk what kind of HTML to produce.
-             */
-            try {
-                exomizer.outputHTML();
-            } catch (ExomizerException e) {
-                System.out.println("[Exomizer] Error with output: " + e.toString());
-                System.exit(1);
-            }
-        }
-        cal = Calendar.getInstance();
-        System.out.println("ENDED EXOMISER:"+dateFormat.format(cal.getTime()));
-
-    }
-
-    /**
-     * This function is intended to let webservers know that we still need to
-     * initialize the Pedigree object for VCF files with only one sample. There
-     * are probably more elegant ways of doing this, consider refactoring.
-     */
-    public boolean singleSamplePedigreeNeedsInitialization() {
-        if (this.pedigree == null && this.getNumberOfSamples() == 1) {
-            return true;
-        } else {
-            return false;
-        }
-    }
-
-    /**
-     * The constructor sets a few class variables based on command line
-     * arguments.
-     *
-     * @param argv an array with the command line arguments
-     */
-    public Exomizer(String argv[]) {
-        parseCommandLineArguments(argv);
-        this.status_message = new ArrayList<String>();
-        if (outfile == null) {
-            System.err.println("Outfile not indicated, terminating program execution...");
-            System.exit(1);
-        }
-    }
-
-    /**
-     * This constructor, without arguments, is intended to be used by the Tomcat
-     * framework. Client code will need to set parameters using setters rather
-     * than via the command line.
-     */
-    public Exomizer() {
-        this.status_message = new ArrayList<String>();
-    }
-
-    /**
-     * Constructor for web app
-     *
-     * @param ucsc_file A serialized file with the UCSC knownGene objects use
-     * for annotating variants.
-     */
-    public Exomizer(String ucsc_file) {
-        this.UCSCserializedFile = ucsc_file;
-        try {
-            deserializeUCSCdata();
-        } catch (ExomizerException e) {
-            System.out.println(e.toString());
-            System.exit(1);
-        }
-    }
-
-    /**
-     * Constructor for Sanger web app
-     */
-    public Exomizer(HashMap<Byte, Chromosome> cMap) {
-        this.chromosomeMap = cMap;
-    }
-
-    /**
-     * @return the number of samples represented in the VCF file.
-     */
-    public int getNumberOfSamples() {
-        return this.n_samples;
-    }
-
-    /**
-     * @return List of Strings representing the sample names in the VCF file.
-     */
-    public List<String> getVCFSampleNames() {
-        return this.sampleNames;
-    }
-
-    /**
-     * Use the logic in the Prioritiser class to perform filtering and
-     * prioritizing genes, and ranking the candidate genes. (see {@link exomizer.priority.Prioritiser Prioritiser}).
-     * <p> Note that we assume that the transcript definition data has been
-     * deserialized before this method is called. Also, the annotation of the
-     * variants must have been performed. <P> Note that we now are downweighting
-     * genes that have a lot of variants This will give genes such as the HLA
-     * genes lower scores (they tend to have some many rare variants, that at
-     * least one has a good pathogenicity score).
-     *
-     * @throws Exception if something goes wrong with processing the VCF file.
-     */
-    public void executePrioritization() throws ExomizerException {
-        this.geneList = this.prioritiser.executePrioritization(this.variantList, this.useRankBasedScoring());
-    }
-
-    /**
-     * This function decides whether to do scoring of genes according to the raw
-     * score (default) or by rank (used for Phenomizer and for GeneWanderer
-     * applications).
-     */
-    private boolean useRankBasedScoring() {
-        if (this.useCRE) {
-            return false;
-        } else if (this.useRandomWalk) {
-            return true;
-        } else {
-            return false;
-        }
-    }
-
-    /**
-     * This function intends to check that PED file data is compatible to VCF
-     * sample names. That is, are the names in the PED file identical with the
-     * names in the VCF file? If there is a discrepancy, this function will
-     * throw an exception. If everything is OK there, this function will
-     * additional rearrange the order of the persons represented in the PED file
-     * so that it is identical to the order in the VCF file. This will make
-     * Pedigree analysis more efficient and the code more straightforward.
-     */
-    public void consolidateVCFandPedFileSamples() throws ExomizerException {
-        if (this.pedigree == null) {
-            String e = "[consolidateVCFandPedFileSamples] Error: PED file null";
-            throw new ExomizerException(e);
-        }
-        try {
-            /*
-             * this is the function that does all of the work.
-             */
-            this.pedigree.adjustSampleOrderInPedFile(this.sampleNames);
-        } catch (PedParseException ppe) {
-            String e = String.format("[consolidateVCFandPedFileSamples]"
-                    + " Error incurred while reordering ped file: %s", ppe.toString());
-            throw new ExomizerException(e);
-        }
-    }
-
-    /**
-     * The Exomiser can perform filtering of VCF data according to pedigree
-     * data. If the VCF file contains multiple samples, then the Exomiser
-     * requires a corresponding PED file to be able to analyze the inheritance
-     * pattern of the variants. The PED file is parsed by the PEDFileParser
-     * class in jannovar. This results in a Pedigree object that is used to do
-     * the pedigree analysis. The VCF Parser from Jannovar creates Genotype
-     * objects for each variant in the VCF file, and these can be compared to
-     * the pedigree information. The {@link exomizer.exome.Gene Gene} class
-     * coordinates this analysis. <P> Note that for single-sample VCF files, a
-     * Pedigree object is still constructed, and we assume that the sample is
-     * from an affected person.
-     */
-    public void processPedigreeData() throws ExomizerException {
-        if (this.n_samples == 1) {
-            String sample = "single sample";
-            if (this.sampleNames.size() > 0) {
-                sample = this.sampleNames.get(0);
-            }
-            this.pedigree = Pedigree.constructSingleSamplePedigree(sample);
-        } else {
-            PedFileParser parser = new PedFileParser();
-            if (this.pedFilePath == null && this.pedBufferedReader == null) {
-                String s1 = String.format("[Exomiser] VCF file has %d samples but no PED file available.", this.n_samples);
-                String s2 = String.format("%s\n[Exomiser] PED file must be be provided for multi-sample VCF files, terminating program.", s1);
-                throw new ExomizerException(s2);
-            }
-            try {
-                if (this.pedFilePath != null) {
-                    this.pedigree = parser.parseFile(this.pedFilePath);
-                    consolidateVCFandPedFileSamples();
-                } else { /*
-                     * If we get here, then pedBufferedReader is initialized
-                     */
-                    this.pedigree = parser.parseStream(this.pedBufferedReader);
-                }
-            } catch (PedParseException e) {
-                String s1 = null;
-                if (this.pedFilePath != null) {
-                    s1 = this.pedFilePath;
-                } else {
-                    s1 = "PED file from input stream";
-                }
-                String s2 = String.format("Error while parsing PED file: \"%s\": %s", this.pedFilePath, e.getMessage());
-                throw new ExomizerException(s2);
-            }
-        }
-        /**
-         * **********************************************************
-         */
-        /*
-         * The Gene class uses the pedigree for segregation
-         */
-        /*
-         * analysis, and thus gets a static reference to the
-         */
-        /*
-         * Pedigree object.
-         */
-        /**
-         * **********************************************************
-         */
-        Gene.setPedigree(this.pedigree);
-    }
-
-    /**
-     * <P> Jannovar makes a serialized file that represents a
-     * HashMap<String,TranscriptModel> containing each and every
-     * {@link jannovar.reference.TranscriptModel TranscriptModel} object. This
-     * method both deserializes this file and also adds each TranscriptModel to
-     * the corresponding IntervalTree of the
-     * {@link jannovar.reference.Chromosome Chromosome} object. When we are
-     * done, the {@link exomizer.Exomizer#chromosomeMap} contains Chromosome
-     * objects for chromosomes 1-22,X,Y, and M, each of which contains the
-     * TranscriptModel objects for each of the genes located on those
-     * chromosomes.
-     */
-    public void deserializeUCSCdata() throws ExomizerException {
-        ArrayList<TranscriptModel> kgList = null;
-        SerializationManager manager = new SerializationManager();
-        try {
-            kgList = manager.deserializeKnownGeneList(this.UCSCserializedFile);
-        } catch (JannovarException je) {
-            String s = String.format("Unable to deserialize the UCSC gene definition file: %s", je.toString());
-            throw new ExomizerException(s);
-        }
-        this.chromosomeMap = Chromosome.constructChromosomeMapWithIntervalTree(kgList);
-    }
-
-    /**
-     * Iterates over all the variants parsed from the VCF file and provides each
-     * one with an annovar-style annotation.
-     */
-    public void annotateVariants() {
-        Chromosome c = null;
-        for (VariantEvaluation ve : this.variantList) {
-            Variant v = ve.getVariant();
-            // System.out.println(v);
-            byte chr = v.getChromosomeAsByte();
-            int pos = v.get_position();
-            String ref = v.get_ref();
-            String alt = v.get_alt();
-            c = chromosomeMap.get(chr);
-            if (c == null) {
-                System.err.println("[Annotator.java:anotateVariants()] Could not identify chromosome \"" + chr + "\"");
-            } else {
-                try {
-                    AnnotationList anno = c.getAnnotationList(pos, ref, alt);
-                    if (anno == null) {
-                        System.out.println("No annotations found for variant " + v);
-                        continue;
-                    }
-                    v.setAnnotation(anno);
-                } catch (AnnotationException ae) {
-                    String s = String.format("Annotation exception for variant %s (%s)", v.getChromosomalVariant(), ae.toString());
-                    this.status_message.add(s);
-                } catch (Exception e) {
-                    String s = String.format("Format/parse exception for variant %s (%s)", v.getChromosomalVariant(), e.toString());
-                    this.status_message.add(s);
-                }
-            }
-        }
-    }
-
-    /**
-     * This method initializes the variant-level and gene-level filtering and
-     * prioritization. Most of the action takes place in the class {@link exomizer.priority.Prioritiser Prioritiser}.
-     */
-    public void initializeFiltersAndPrioritizers() throws ExomizerInitializationException {
-        this.prioritiser = new Prioritiser(this.connection);
-        if (this.use_target_filter){
-            this.prioritiser.addTargetFilter();
-        }
-        this.prioritiser.addFrequencyFilter(this.frequency_threshold, this.filterOutAlldbSNP);
-        if (this.quality_threshold != null) {
-            this.prioritiser.addQualityFilter(this.quality_threshold);
-        }
-        /*
-         * the following shows P for everything and filters out if
-         * use_pathogenicity_filter==true.
-         */
-        this.prioritiser.addPathogenicityFilter(this.use_pathogenicity_filter, this.use_target_filter);
-        if (this.interval != null) {
-            this.prioritiser.addLinkageFilter(this.interval);
-        }
-        this.prioritiser.addOMIMPrioritizer();
-        if (this.inheritance_filter_type != null) {
-            this.prioritiser.addInheritancePrioritiser(this.inheritance_filter_type);
-        }
-        if (doPhenomizerPrioritization()) {
-            this.prioritiser.addPhenomizerPrioritiser(this.phenomizerDataDirectory, this.hpo_ids);
-        } else if (doMGIPhenodigmPrioritization()) {
-            this.prioritiser.addMGIPhenodigmPrioritiser(this.disease);
-        } else if (hpo_ids != null) {
-            if (doBOQAPrioritization()) {
-                this.prioritiser.addBOQAPrioritiser(this.hpoOntologyFile, this.hpoAnnotationFile, this.hpo_ids);
-            } else if (this.randomWalkFilePath != null && this.randomWalkIndexPath != null) {
-                this.prioritiser.addDynamicPhenoWandererPrioritiser(this.randomWalkFilePath, this.randomWalkIndexPath, this.hpo_ids, this.candidateGene, this.disease, this.randomWalkMatrix);
-            } else {
-                this.prioritiser.addDynamicPhenodigmPrioritiser(this.hpo_ids);
-            }
-        } else if (doZFINPhenodigm()) {
-            this.prioritiser.addZFINPrioritiser(this.disease);
-        } else if (this.randomWalkFilePath != null && this.randomWalkIndexPath != null && this.disease != null) {
-            this.prioritiser.addDynamicPhenoWandererPrioritiser(this.randomWalkFilePath, this.randomWalkIndexPath, this.disease, this.candidateGene, this.disease, this.randomWalkMatrix);
-        } else if (this.randomWalkFilePath != null && this.randomWalkIndexPath != null && this.entrezSeedGenes != null) {
-            this.prioritiser.addExomeWalkerPrioritiser(this.randomWalkFilePath, this.randomWalkIndexPath, this.entrezSeedGenes);
-        }
-    }
-
-    /**
-     * This is a utility function that returns true if values have been
-     * initialized that we need to to Phenomizer prioritization.
-     */
-    private boolean doPhenomizerPrioritization() {
-        return this.useCRE;
-    }
-
-    /**
-     * This is a utility function that returns true if values have been
-     * initialized that we need to to BOQA prioritization. In essence, we do
-     * BOQA if the user has not chosen to do Phenomizer (no value initialized
-     * for phenomizerDataDirectory), but has initialized everything else we need
-     * for BOQA. We may want to make this cleaner in the future.
-     */
-    private boolean doBOQAPrioritization() {
-        return this.useBOQA;
-    }
-
-    /**
-     * This is a utility function that returns true if values have been
-     * initialized that are intended for ZFIN Phenodigm analysis (see
-     * {@link #parseCommandLineArguments}).
-     */
-    private boolean doZFINPhenodigm() {
-        return this.use_zfin_phenodigm_filter;
-
-    }
-
-    /**
-     * This is a utility function that returns true if values have been
-     * initialized that we need to to MGI Phenodigm prioritization. This
-     * variable is set based on the arguments that are passed to the function
-     * (see {@link #parseCommandLineArguments}).
-     */
-    private boolean doMGIPhenodigmPrioritization() {
-        return this.use_mgi_phenodigm_filter;
-    }
-
-    /**
-     * This method can be used to add a {@link exomizer.priority.IPriority
-     * IPriority} object that has been constructed elsewhere. This is
-     * particularly useful for the ExomeWalker code base if it is started from
-     * an apache tomcat Server, because we can construct the GeneWanderer object
-     * once (it has ca. 1.5 Gb data) and keep it in memory as long as the
-     * ExomeWalker servlet is in memory
-     *
-     * @param ip the {@link exomizer.priority.IPriority IPriority} that will be
-     * added to the list of prioriitizers.
-     */
-    public void setPrioritizer(IPriority ip) throws ExomizerInitializationException {
-        if (ip == null) {
-            String s = "[ERROR] Attempt to initialize Exomiser with NULL IPriority object";
-            throw new ExomizerInitializationException(s);
-        }
-        this.prioritiser.setPrioritizer(ip);
-    }
-
-    /**
-     * Input the VCF file using the VCFReader class. The method will initialize
-     * the snv_list, which contains one item for each variant in the VCF file,
-     * as well as the header, which contains a list of the header lines of the
-     * VCF file that will be used for printing the output filtered VCF. Note
-     * that the {@code VCFReader} class is from the jannovar library. <P> The {@code Variant}
-     * class is also from the Jannovar library, and it contains all of the
-     * relevant information about variants that can be obtained from the VCF
-     * file. The exomizer package has a class called
-     * {@link exomizer.exome.VariantEvaluation VariantEvaluation}, which is used
-     * to capture all of the evaluations (pathogenicity, frequency) etc., that
-     * are not represented in the VCF file itself.
-     *
-     * @throws ExomizerException
-     */
-    public void parseVCFFile() throws ExomizerException {
-        /**
-         * ***********************************************************
-         */
-        /*
-         * 1) Input the VCF file from filepath or stream
-         */
-        /**
-         * ***********************************************************
-         */
-        VCFReader parser = null;
-        /*
-         * Now decide whether the user has passed a file path or a
-         * BufferedReader handle (the latter is likely to happen if the Exomizer
-         * is being used by a tomcat server).
-         */
-        try {
-            if (this.vcf_file != null) {
-                parser = new VCFReader(this.vcf_file);
-            } else if (this.vcfBufferedReader != null) {
-                parser = new VCFReader(this.vcfBufferedReader);
-            } else {
-                String s = "[Exomiser] Error, no VCF file found. " + "Need to pass the path to a VCF file or an opened file handle";
-                throw new ExomizerException(s);
-            }
-            parser.parseFile();
-        } catch (VCFParseException ve) {
-            String message = "Could not parse the VCF file: " + ve.toString();
-            System.err.println(message);
-            throw new ExomizerException(message);
-        }
-        ArrayList<Variant> vlist = parser.getVariantList();
-        this.variantList = new ArrayList<VariantEvaluation>();
-        for (Variant v : vlist) {
-            this.variantList.add(new VariantEvaluation(v));
-        }
-        this.header = parser.get_vcf_header();
-        this.status_message = parser.get_html_message();
-        this.before_NS_SS_I = parser.get_total_number_of_variants();
-        this.sampleNames = parser.getSampleNames();
-        this.n_samples = parser.getNumberOfSamples();
-    }
-
-    /**
-     * @return A list of all genes.
-     */
-    public List<Gene> getGeneList() {
-        return geneList;
-    }
-
-    public int getNumberOfGenes() {
-        if (geneList == null) {
-            return 0;
-        }
-        return geneList.size();
-    }
-
-    /**
-     * @return A list of all filters.
-     */
-    public List<IFilter> getFilterList() {
-        return this.prioritiser.getFilterList();
-    }
-
-    /**
-     * @return A list of all prioritisers.
-     */
-    public List<IPriority> getPrioritisationList() {
-        return this.prioritiser.getPriorityList();
-    }
-
-    /**
-     * Connect to database and store connection in handle this.connect.
-     */
-    public void openNewDatabaseConnection() throws ExomizerInitializationException {
-        this.connection = ExomiserDatabase.openNewDatabaseConnection();
-    }
-
-    /**
-     * Close database connection - required to stop Sanger server building up
-     * stale connections
-     */
-    public void closeDatabaseConnection() throws ExomizerInitializationException {
-        ExomiserDatabase.closeDatabaseConnection(this.connection);
-    }
-
-    /**
-     * This function is intended to be used by external (webserver) code that is
-     * running the exomizer and displaying the results on a website. The
-     * webserver code is then responsible for managing and closing the database
-     * connection.
-     *
-     * @param conn a postgreSQL database connection to the exomizer database.
-     */
-    public void setDatabaseConnection(Connection conn) {
-        try {
-            System.out.println("Exomizer: setDatabaseConnection: closed=" + conn.isClosed());
-        } catch (SQLException e) {
-            System.out.println("Exomizer: setDatabaseConnection - exception: connections is " + conn);
-        }
-        this.connection = conn;
-    }
-
-    /**
-     * Close the postgreSQL database connection. This function should be used to
-     * close the database connection if the Exomizer is used from the command
-     * line and if the function {@link #openNewDatabaseConnection} was used. The
-     * Exomizer can also be used by the webprogram ExomeWalker; in this case,
-     * that program is responsible for managing and closing the database
-     * connection.
-     */
-    public void closeConnection() {
-        ExomiserDatabase.closeDatabaseConnection(this.connection);
-    }
-
-    /**
-     * This function, which will be called if the --tsv flag is used on the
-     * command line, can be used to output tabular data in a form that can be
-     * used to calculate ROC or precision recall. TODO. Adapt the logic of this
-     * function to the evaluation pipeline.
-     */
-    public void outputTSV() {
-        String fname = vcf_file + ".results.tsv";
-        System.out.println("Writing " + fname);
-        try {
-            FileWriter fstream = new FileWriter(fname);
-            BufferedWriter out = new BufferedWriter(fstream);
-            if (this.variantList == null) {
-                out.write("<P>Error: Variant list not initialized correctly!</P>");
-                out.close();
-                return;
-            }
-            for (Gene g : geneList) {
-                out.write(g.getTSVRow());
-                if (candidateGene == null) {
-                    out.write("\n");
-                } else {
-                    if (candidateGene.equals(g.getGeneSymbol())) {
-                        out.write("\t1\n");
-                    } else if (g.getGeneSymbol().startsWith(candidateGene + ",")) {
-                        // bug fix for new Jannovar labelling where can have
-                        // multiple genes per var
-                        // but first one is most pathogenic
-                        out.write("\t1\n");
-                    } else {
-                        out.write("\t0\n");
-                    }
-                }
-            }
-            out.close();
-        } catch (IOException e) {
-            System.err.println("Error: " + e.getMessage());
-        }
-    }
-
-    /**
-     * This function, which will be called if the --vcf flag is used on the
-     * command line, can be used to output VCF data which is useful for
-     * downstream analysis using other software such as VarSIFTER
-     */
-    public void outputVCF() {
-        String fname = vcf_file + ".results.vcf";
-        System.out.println("Writing " + fname);
-        try {
-            FileWriter fstream = new FileWriter(fname);
-            BufferedWriter out = new BufferedWriter(fstream);
-            out.write("##fileformat=VCFv4.1\n");
-            out.write("#CHROM\tPOS\tID\tREF\tALT\tQUAL\tFILTER\tINFO\tFORMAT\tGENOTYPE\n");
-            if (this.variantList == null) {
-                out.write("<P>Error: Variant list not initialized correctly!</P>");
-                out.close();
-                return;
-            }
-
-            for (Gene g : geneList) {
-                int N = g.getNumberOfVariants();
-                for (int i = 0; i < N; ++i) {
-                    VariantEvaluation ve = g.getNthVariant(i);
-                    Variant v = ve.getVariant();
-                    out.write(v.get_chromosome_as_string() + "\t");
-                    out.write(v.get_position() + "\t");
-                    out.write(".\t");
-                    out.write(v.get_ref() + "\t");
-                    out.write(v.get_alt() + "\t");
-                    out.write(v.getVariantPhredScore() + "\t");
-                    out.write("PASS\t");
-                    out.write("GENE=" + g.getGeneSymbol() + ";PHENO_SCORE=" + g.getPriorityScore() + ";VARIANT_SCORE=" + g.getFilterScore()
-                            + ";COMBINED_SCORE=" + g.getCombinedScore() + "\tGT\t");
-                    out.write(v.getGenotypeAsString() + "\n");
-                }
-            }
-            out.close();
-            return;
-        } catch (IOException e) {
-            System.err.println("Error: " + e.getMessage());
-        }
-    }
-
-    /**
-     * This method write a more or less plain HTML Footer and can be skipped if
-     * the client code writes a nicer footer.
-     */
-    public void writeHTMLFooter(Writer out) throws IOException {
-        this.htmlWriter.writeHTMLFooter();
-    }
-
-    public void writeHTMLBody(Writer out) throws IOException {
-
-        this.htmlWriter.writeHTMLFilterSummary(this.prioritiser.getFilterList(),
-                this.prioritiser.getPriorityList());
-        VariantTypeCounter vtc = getVariantTypeCounter();
-        try {
-            htmlWriter.writeVariantDistributionTable(vtc, this.sampleNames);
-        } catch (ExomizerException e) {
-            System.err.println("[ERROR]: Exception while output variant distribution: " + e);
-        }
-        out.write("<hr/>\n");
-        this.htmlWriter.writeHTMLBody(this.pedigree, this.geneList);
-        if (this.status_message != null) {
-            this.htmlWriter.writeStatusMessage(status_message);
-        }
-        this.htmlWriter.writeAbout();
-    }
-
-    /**
-     * We are able to initilialize a VariantTypeCounter object either with a
-     * list of Variant objects or to extract one from the TargetFilter object.
-     * We use this object to print out a table of variant class distribution.
-     */
-    public VariantTypeCounter getVariantTypeCounter() {
-        VariantTypeCounter vtc = null;
-        for (IFilter f : this.prioritiser.getFilterList()) {
-            if (f.getFilterTypeConstant() == FilterType.EXOME_TARGET_FILTER) {
-                TargetFilter tf = (TargetFilter) f;
-                vtc = tf.getVariantTypeCounter();
-                break;
-            }
-        }
-        if (vtc == null) {
-            TargetFilter tf = new TargetFilter();
-            tf.filter_list_of_variants(this.variantList);
-            vtc = tf.getVariantTypeCounter();
-        }
-        return vtc;
-    }
-
-    /**
-     * This function gets the HPO term names from the postgreSQL database and
-     * uses a function of the class
-     * {@link exomizer.io.ExomiserDatabase ExomiserDatabase} to create HTML
-     * anchor elements for the terms. The term ids are taken from user input
-     * from the command line.
-     */
-    private List<String> getHPOURLs(String idList) {
-        List<String> lst = new ArrayList<String>();
-        String A[] = idList.split(",");
-        if (A.length == 0) {
-            return null;
-        }
-        for (String s : A) {
-            String anchor = ExomiserDatabase.getHPOTermNameAsHTMLAnchor(this.connection, s.trim());
-            lst.add(anchor);
-        }
-        return lst;
-    }
-
-    /**
-     * This method examines all variants for overlap with the HGMD Pro variants
-     * that are contained in the Exomiser database. It returns an List of
-     * Strings that can use to display on an HTML page.
-     *
-     * @see exomizer.io.PublishedMutationSearcher
-     */
-    private List<String> getHGMDHits() {
-        PublishedMutationSearcher searcher = new PublishedMutationSearcher(this.variantList, this.connection);
-        searcher.evaluateHGMDPro();
-        List<String> lst = searcher.getHGMDHits();
-        return lst;
-    }
-
-    /**
-     * Set up an {@link exomizer.io.html.HTMLWriter HTMLWriter} object for
-     * output. This function is intended to be used by an apache tomcat server.
-     *
-     * @param out A Writer object (e.g., StringWriter) for output
-     */
-    public void initializeCREWriter(Writer out) {
-        this.htmlWriter = new HTMLWriterCRE(out, this.vcf_file_basename);
-    }
-
-    /**
-     * Set up an {@link exomizer.io.html.HTMLWriter HTMLWriter} object for
-     * output. This function is intended to be used by an apache tomcat server.
-     *
-     * @param out A Writer object (e.g., StringWriter) for output
-     * @param VCFbase The base name of the VCF file used for the analysis.
-     */
-    public void initializeCREWriter(Writer out, String VCFbase) {
-        this.htmlWriter = new HTMLWriterCRE(out, VCFbase);
-    }
-
-    /**
-     * Set up an {@link exomizer.io.html.HTMLWriter HTMLWriter} object for
-     * output. This function is intended to be used by an apache tomcat server.
-     *
-     * @param out A Writer object (e.g., StringWriter) for output
-     */
-    public void initializeWalkerWriter(Writer out) {
-        this.htmlWriter = new HTMLWriterWalker(out);
-    }
-
-    /**
-     * This function adds annotations about published mutations from HGMD and
-     * ClinVar to the top piroritized genes.
-     */
-    private void addMutationHitsToTopVariants() {
-        int N;
-        if (this.numberOfGenesToShow == null) {
-            N = this.geneList.size();
-        } else {
-            N = Math.min(this.numberOfGenesToShow, this.geneList.size());
-        }
-        PublishedMutationSearcher searcher = new PublishedMutationSearcher(this.connection);
-        for (int i = 0; i < N; ++i) {
-            Gene g = this.geneList.get(i);
-            List<VariantEvaluation> varList = g.get_variant_list();
-            searcher.addPublishedMutationsToVariants(varList);
-        }
-    }
-
-    /**
-     * Output HTML code appropriate for the clinically relevant exome server.
-     */
-    public void outputCRE() throws ExomizerException {
-        List<String> lst = getHPOURLs(this.hpo_ids);
-        this.htmlWriter.addHPOList(lst);
-        List<String> hgmd = getHGMDHits();
-        this.htmlWriter.addHGMDHits(hgmd);
-        addMutationHitsToTopVariants();
-        try {
-            if (this.numberOfGenesToShow != null) {
-                this.htmlWriter.setNumberOfGenes(this.numberOfGenesToShow);
-            }
-            this.htmlWriter.writeHTMLHeaderAndCSS();
-            this.htmlWriter.writeHTMLBody(this.pedigree, this.geneList);
-            if (this.withinFirewall) {
-                this.htmlWriter.writeHGMDBox();
-            }
-            this.htmlWriter.writeHTMLFilterSummary(this.prioritiser.getFilterList(),
-                    this.prioritiser.getPriorityList());
-            VariantTypeCounter vtc = getVariantTypeCounter();
-            this.htmlWriter.writeVariantDistributionTable(vtc, this.sampleNames);
-            Map<String, String> mp = ExomiserDatabase.getVersionInfoMap(this.connection);
-            this.htmlWriter.addVersionInfo(mp);
-            this.htmlWriter.writeAbout();
-            this.htmlWriter.writeHTMLFooter();
-            this.htmlWriter.finish();
-        } catch (IOException e) {
-            String s = String.format("Error : %s", e.getMessage());
-            throw new ExomizerException(s);
-        }
-    }
-
-    /**
-     * Output an HTML page for Random Walk analysis. This function assumes that
-     * the file out handle has been set elsewhere. Otherwise it writes a file
-     * called "exomewalker.html"
-     */
-    public void outputWalker() throws ExomizerException {
-        try {
-            System.out.println("Exomiser outputWalkter");
-            if (this.numberOfGenesToShow == null) {
-                this.numberOfGenesToShow = this.geneList.size();
-            }
-            this.htmlWriter.setNumberOfGenes(this.numberOfGenesToShow);
-            ArrayList<String> seeds = ExomiserDatabase.getSeedGeneURLs(this.connection, this.entrezSeedGenes);
-            this.htmlWriter.setSeedGeneURLs(seeds);
-            System.out.println("entrez genes are:" + this.entrezSeedGenes);
-            Network rwNetwork = new STRINGNetwork(this.connection, this.entrezSeedGenes);
-            //this.htmlWriter.setInteractionMap(interactionMap);
-            this.htmlWriter.setNetwork(rwNetwork);
-            if (this.diseaseGeneFamilyName == null && seeds != null && seeds.size() > 0) {
-                this.diseaseGeneFamilyName = String.format("User-defined disease gene family with %d genes", seeds.size());
-            }
-            this.htmlWriter.setDiseaseGeneFamilyName(this.diseaseGeneFamilyName);
-            this.htmlWriter.writeHTMLHeaderAndCSS();
-            this.htmlWriter.writeHTMLBody(this.pedigree, this.geneList);
-            this.htmlWriter.writeHTMLFilterSummary(this.prioritiser.getFilterList(),
-                    this.prioritiser.getPriorityList());
-            VariantTypeCounter vtc = getVariantTypeCounter();
-            this.htmlWriter.writeVariantDistributionTable(vtc, this.sampleNames);
-            HashMap<String, String> mp = ExomiserDatabase.getVersionInfoMap(this.connection);
-            this.htmlWriter.addVersionInfo(mp);
-            this.htmlWriter.writeAbout();
-            this.htmlWriter.writeHTMLFooter();
-            this.htmlWriter.finish();
-        } catch (IOException e) {
-            String s = String.format("Error : %s", e.getMessage());
-            throw new ExomizerException(s);
-        }
-    }
-
-    /**
-     * Outputs an HTML page with the results of Exomizer prioritization. This
-     * function creates a file called {@code exomizer.html} (unless the name of
-     * the out file has been changed via the command line).
-     */
-    public void outputHTML() throws ExomizerException {
-        if (this.variantList == null) {
-            /*
-             * This should never happen, just a sanity check.
-             */
-            System.out.println("[Error] Attempt to write HTML File with variant list uninitialized");
-            System.exit(1);
-        }
-        try {
-            String fname = "exomizer.html"; /*
-             * default file name
-             */
-            if (this.outfile != null) {
-                fname = this.outfile;
-            }
-            if (this.useRandomWalk) {
-                this.htmlWriter = new HTMLWriterWalker(fname);
-                outputWalker();
-                return;
-            } else if (this.useBOQA) {
-                this.htmlWriter = new HTMLWriterBOQA(fname);
-            } else if (this.useCRE) {
-                this.htmlWriter = new HTMLWriterCRE(fname, this.vcf_file_basename);
-                outputCRE();
-                return;
-            } else { /*
-                 * default
-                 */
-                this.htmlWriter = new HTMLWriter(fname);
-            }
-            System.out.println("about to write header");
-            this.htmlWriter.writeHTMLHeaderAndCSS();
-            this.htmlWriter.writeHTMLFilterSummary(this.prioritiser.getFilterList(),
-                    this.prioritiser.getPriorityList());
-            VariantTypeCounter vtc = getVariantTypeCounter();
-            this.htmlWriter.writeVariantDistributionTable(vtc, this.sampleNames);
-            System.out.println("about to write body with genelist of size " + geneList.size());
-            this.htmlWriter.writeHTMLBody(this.pedigree, this.geneList);
-            this.htmlWriter.writeAbout();
-            this.htmlWriter.writeHTMLFooter();
-            this.htmlWriter.finish();
-        } catch (IOException e) {
-            String s = String.format("Error : %s", e.getMessage());
-            throw new ExomizerException(s);
-        }
-    }
-
-    /**
-     * Parse the command line.
-     *
-     * @param args Copy of the command line parameters.
-     */
-    public void parseCommandLineArguments(String[] args) {
-        try {
-            Options options = new Options();
-            options.addOption(new Option("h", "help", false, "Shows this help"));
-            options.addOption(new Option("H", "help", false, "Shows this help"));
-            options.addOption(new Option("v", "vcf", true, "Path to VCF file with mutations to be analyzed."));
-            options.addOption(new Option("o", "outfile", true, "name of out file (default: \"exomizer.html\")"));
-            options.addOption(new Option("l", "log", true, "Configuration file for logger"));
-
-            // / Filtering options
-            options.addOption(new Option("A", "omim_disease", true, "OMIM ID for disease being sequenced"));
-            options.addOption(new Option("B", "boqa", true, "comma-separated list of HPO terms for BOQA"));
-            options.addOption(new Option("D", "file_for_deserialising", true, "De-serialise"));
-            options.addOption(new Option("F", "freq_threshold", true, "Frequency threshold for variants"));
-            options.addOption(new Option("I", "inheritance", true, "Filter variants for inheritance pattern (AR,AD,X)"));
-            options.addOption(new Option("M", "mgi_phenotypes", false, "Filter variants for MGI phenodigm score"));
-
-            options.addOption(new Option("P", "path", false, "Filter variants for predicted pathogenicity"));
-            options.addOption(new Option("Q", "qual_threshold", true, "Quality threshold for variants"));
-            options.addOption(new Option("S", "SeedGenes", true, "Comma separated list of seed genes for random walk"));
-            options.addOption(new Option("W", "RWmatrix", true, "Random walk matrix file"));
-            options.addOption(new Option("X", "RWindex", true, "Random walk index file"));
-            options.addOption(new Option("Z", "zfin_phenotypes", false, "Filter variants for ZFIN phenodigm score"));
-            options.addOption(new Option("T", "keep_off_target_syn", false, "Leave in off-target, intronic and synonymous variants"));
-            
-            // Annotations that do not filter
-            options.addOption(new Option(null, "interval", true, "Restrict to interval (e.g., chr2:12345-67890)"));
-            options.addOption(new Option(null, "tsv", false, "Output tab-separated value (TSV) file instead of HTML"));
-            options.addOption(new Option(null, "vcf_output", false, "Output VCF file instead of HTML"));
-            options.addOption(new Option(null, "candidate_gene", true, "Known or suspected gene association"));
-            options.addOption(new Option(null, "dbsnp", false, "Filter out all variants with an entry in dbSNP/ESP (regardless of frequency)"));
-            options.addOption(new Option(null, "ped", true, "pedigree (ped) file"));
-            options.addOption(new Option(null, "hpo", true, "HPO Ontology (obo) file"));
-            options.addOption(new Option(null, "hpoannot", true, "HPO Annotations file"));
-            options.addOption(new Option(null, "hpo_ids", true, "HPO IDs for the sample being sequenced"));
-            options.addOption(new Option(null, "ngenes", true, "Number of genes to show in output"));
-            options.addOption(new Option(null, "withinFirewall", false, "Set flag that we are running on private server"));
-            options.addOption(new Option(null, "phenomizerData", true, "Phenomizer data directory"));
-
-
-
-            Parser parser = new GnuParser();
-            CommandLine cmd = parser.parse(options, args);
-            if (cmd.hasOption("h") || cmd.hasOption("H") || args.length == 0) {
-                HelpFormatter formatter = new HelpFormatter();
-                formatter.printHelp("java -jar Exomizer [...]", options);
-                System.exit(0);
-            }
-
-            // reset filters as webserver uses a static object and want to reset
-            // each query
-            this.frequency_threshold = null;
-            this.quality_threshold = null;
-            this.inheritance_filter_type = null;
-            this.filterOutAlldbSNP = false;
-            this.disease = null;
-            this.hpo_ids = null;
-
-            if (cmd.hasOption("B")) {
-                setBOQA_TermList(cmd.getOptionValue("B"));
-                setUseBoqa();
-            }
-            if (cmd.hasOption("D")) {
-                setUCSCserializedFile(cmd.getOptionValue("D"));
-            }
-            if (cmd.hasOption("F")) {
-                setFrequencyThreshold(cmd.getOptionValue("F"));
-            }
-            if (cmd.hasOption("I")) {
-                setInheritanceFilter(cmd.getOptionValue("I"));
-            }
-            if (cmd.hasOption("P")) {
-                setUsePathogenicityFilter(true);
-            } else {
-                setUsePathogenicityFilter(false);
-            }
-            if (cmd.hasOption("T")) {
-                this.use_target_filter = false;
-            }
-            if (cmd.hasOption("Q")) {
-                setQualityThreshold(cmd.getOptionValue("Q"));
-            }
-
-            if (cmd.hasOption("o")) {
-                setOutfile(cmd.getOptionValue("o"));
-            }
-            if (cmd.hasOption("v")) {
-                setVCFfile(cmd.getOptionValue('v'));
-            } else if (cmd.hasOption("V")) {
-                setVCFfile(cmd.getOptionValue('V'));
-            }
-
-            if (cmd.hasOption("interval")) {
-                setInterval(cmd.getOptionValue("interval"));
-            }
-            if (cmd.hasOption("tsv")) {
-                setUseTSV(true);
-            }
-            if (cmd.hasOption("vcf_output")) {
-                setUseVCF(true);
-            }
-            if (cmd.hasOption("ngenes")) {
-                String n = cmd.getOptionValue("ngenes");
-                setNumberOfGenesToShow(n);
-            }
-
-            if (cmd.hasOption("candidate_gene")) {
-                setCandidateGene(cmd.getOptionValue("candidate_gene"));
-            }
-            if (cmd.hasOption("dbsnp")) {
-                setFilterOutAlldbSNP(true);
-            }
-
-            if (cmd.hasOption("withinFirewall")) {
-                setWithinFirewall();
-            }
-            if (cmd.hasOption("ped")) {
-                setPedFile(cmd.getOptionValue("ped"));
-            }
-            if (cmd.hasOption("hpo_ids")) {
-                setHPOids(cmd.getOptionValue("hpo_ids"));
-            }
-            /**
-             * *
-             * The following commands are the entry points into particular types
-             * of HPO analysis: Generic, clinically relevant Exome server, Exome
-             * Walker analysis. Combinations of arguments set flags that will
-             * control the behaviour of the program. At least one condition must
-             * be met to start the analysis. Otherwise, an error message is
-             * written to STDOUT.
-             */
-            // / --hpo ${HPO} --hpoannot ${HPANNOT} --phenomizerData ${PHMDATA}
-            // --hpo_ids ${HPTERMS}
-	    /*
-             * 1) Clinically relevant exome server
-             */
-            if (cmd.hasOption("phenomizerData") && cmd.hasOption("hpo_ids")) {
-                setPhenomizerDataDirectory(cmd.getOptionValue("phenomizerData"));
-                setHPOids(cmd.getOptionValue("hpo_ids"));
-                setDoClinicallyRelevantExomeServer();
-            } /*
-             * 2) Phenotype based Random walk (PhenoWanderer) analysis
-             */ else if (cmd.hasOption("W") && cmd.hasOption("X") && cmd.hasOption("A")) {
-                setRandomWalkFilePath(cmd.getOptionValue("W"));
-                setRandomWalkIndexPath(cmd.getOptionValue("X"));
-                setTargetDisease(cmd.getOptionValue("A"));
-                //setDoPhenoRandomWalk();
-            } /*
-             * 2) Phenotype based Random walk (PhenoWanderer) analysis using HPO
-             * IDs
-             */ else if (cmd.hasOption("W") && cmd.hasOption("X") && cmd.hasOption("hpo_ids")) {
-                setRandomWalkFilePath(cmd.getOptionValue("W"));
-                setRandomWalkIndexPath(cmd.getOptionValue("X"));
-                setHPOids(cmd.getOptionValue("hpo_ids"));
-                //setDoDynamicPhenoRandomWalk();
-            } /*
-             * 2) Random walk (GeneWanderer) analysis
-             */ else if (cmd.hasOption("W") && cmd.hasOption("X") && cmd.hasOption("S")) {
-                setRandomWalkFilePath(cmd.getOptionValue("W"));
-                setRandomWalkIndexPath(cmd.getOptionValue("X"));
-                setEntrezSeedGenes(cmd.getOptionValue("S"));
-                setDoRandomWalk();
-            } /*
-             * 3) ZFIN Phenodigm prioritization
-             */ else if (cmd.hasOption("Z") && cmd.hasOption("A")) {
-                setTargetDisease(cmd.getOptionValue("A"));
-                setUseZFINphenodigmFilter(true);
-                setUseMGIphenodigmFilter(false);
-            } /*
-             * 3) MGI Phenodigm prioritization
-             */ else if (cmd.hasOption("M") && cmd.hasOption("A")) {
-                setTargetDisease(cmd.getOptionValue("A"));
-                setUseZFINphenodigmFilter(false);
-                setUseMGIphenodigmFilter(true);
-            } else {
-                System.err.println("Warning: Non-standard combination of arguments passed to perform analysis.");
-            }
-        } catch (ParseException pe) {
-            System.err.println("Error parsing command line options");
-            System.err.println(pe.getMessage());
-            System.exit(1);
-        }
-    }
-
-    /**
-     * This function is used to ensure that certain options are passed to the
-     * program before we start execution.
-     *
-     * @param cmd An apache CommandLine object that stores the command line
-     * arguments
-     * @param name Name of the argument that must be present
-     * @return Value of the required option as a String.
-     */
-    private static String getRequiredOptionValue(CommandLine cmd, char name) {
-        String val = cmd.getOptionValue(name);
-        if (val == null) {
-            System.err.println("Aborting because the required argument \"-" + name + "\" wasn't specified! Use the -h for more help.");
-            System.exit(-1);
-        }
-        return val;
-    }
-
-    /**
-     * Set the flag to indicate we want to use BOQA prioritization.
-     */
-    public void setUseBoqa() {
-        this.useBOQA = true;
-        this.useCRE = false;
-        this.useRandomWalk = false;
-    }
-
-    /**
-     * Set the flag to perform Random Walk (GeneWanderer) analysis.
-     */
-    public void setDoRandomWalk() {
-        this.useRandomWalk = true;
-        this.useBOQA = false;
-        this.useCRE = false;
-    }
-
-//    /**
-//     * Set the flag to perform Random Walk (GeneWanderer) analysis.
-//     */
-//    public void setDoPhenoRandomWalk() {
-//        this.useRandomWalk = false;
-//        this.useBOQA = false;
-//        this.useCRE = false;
-//    }
-//
-//    /**
-//     * Set the flag to perform Random Walk (GeneWanderer) analysis.
-//     */
-//    public void setDoDynamicPhenoRandomWalk() {
-//        this.useRandomWalk = false;
-//        this.useBOQA = false;
-//        this.useCRE = false;
-//    }
-    public void setDoClinicallyRelevantExomeServer() {
-        this.useCRE = true;
-        this.useRandomWalk = false;
-        this.useBOQA = false;
-    }
-
-    public void setUCSCserializedFile(String ucscFile) {
-        this.UCSCserializedFile = ucscFile;
-    }
-
-    public void setFrequencyThreshold(String F) {
-        this.frequency_threshold = F;
-    }
-
-    public void setQualityThreshold(String Q) {
-        this.quality_threshold = Q;
-    }
-
-    /**
-     * See {@link #withinFirewall}.
-     */
-    public void setWithinFirewall() {
-        this.withinFirewall = true;
-    }
-
-    /**
-     * Set the number of top prioritized genes to show in the HTML output. If
-     * the input string is not an integer, the function will print an error
-     * message and return without setting anything.
-     *
-     * @param n Number of genes to show
-     */
-    public void setNumberOfGenesToShow(String n) {
-        if (n.equalsIgnoreCase("all")) {
-            this.numberOfGenesToShow = null;
-            return;
-        }
-        try {
-            this.numberOfGenesToShow = Integer.parseInt(n);
-        } catch (NumberFormatException e) {
-            this.numberOfGenesToShow = null;
-            e.printStackTrace();
-        }
-    }
-
-    public void setTargetDisease(String A) {
-        this.disease = A;
-    }
-
-    public void setHPOids(String ids) {
-        this.hpo_ids = ids;
-    }
-
-    public void setInheritanceFilter(String inh) {
-        this.inheritance_filter_type = inh;
-    }
-
-    public void setUseMGIphenodigmFilter(boolean use_filter) {
-        this.use_mgi_phenodigm_filter = use_filter;
-    }
-
-    public void setUseZFINphenodigmFilter(boolean use_filter) {
-        this.use_zfin_phenodigm_filter = use_filter;
-    }
-
-    public void setUsePathogenicityFilter(boolean use_filter) {
-        this.use_pathogenicity_filter = use_filter;
-    }
-    
-    public void setOutfile(String fname) {
-        this.outfile = fname;
-    }
-
-    /**
-     * Set the VCF path ({@link #vcf_file}) as well as the base name of the VCF
-     * file ({@link #vcf_file_basename}).
-     */
-    public void setVCFfile(String fname) {
-        this.vcf_file = fname;
-        int sep = fname.lastIndexOf("/");
-        int wsep = fname.lastIndexOf("\\");
-        sep = Math.max(sep, wsep);
-        this.vcf_file_basename = fname.substring(sep + 1);
-    }
-
-    /**
-     * This method is intended to be used by a tomcat server (e.g., ExomeWalker)
-     * to pass in a file handle to a VCF file that has been uploaded and read
-     * into a StringReader that in turn has been used to construct a
-     * BufferedReader.
-     *
-     * @param br A file handle to a VCF file.
-     */
-    public void setVCFbufferedReader(BufferedReader br) {
-        this.vcfBufferedReader = br;
-    }
-
-    public String getVCFfile() {
-        return this.vcf_file;
-    }
-
-    public void setInterval(String interv) {
-        this.interval = interv;
-    }
-
-    public void setUseTSV(boolean useT) {
-        this.useTSV = useT;
-    }
-
-    public void setUseVCF(boolean useV) {
-        this.useVCF = useV;
-    }
-
-    public void setCandidateGene(String gene) {
-        this.candidateGene = gene;
-    }
-
-    public void setRandomWalkMatrix(DataMatrix rwMatrix) {
-        this.randomWalkMatrix = rwMatrix;
-    }
-
-    public void setFilterOutAlldbSNP(boolean setDbsnp) {
-        this.filterOutAlldbSNP = setDbsnp;
-    }
-
-    public void setRandomWalkFilePath(String path) {
-        this.randomWalkFilePath = path;
-    }
-
-    public String getRandomWalkFilePath() {
-        return this.randomWalkFilePath;
-    }
-
-    public void setRandomWalkIndexPath(String path) {
-        this.randomWalkIndexPath = path;
-    }
-
-    public String getRandomWalkIndexPath() {
-        return this.randomWalkIndexPath;
-    }
-
-    /**
-     * Set a list of Entrez Gene ids, e.g., 6513,6230,450 This option is used
-     * for prioritizing by protein interactions.
-     */
-    public void setEntrezSeedGenes(String commaSeparatedLst) {
-        this.entrezSeedGenes = commaSeparatedLst;
-    }
-
-    public String getEntrezSeedGenes() {
-        return this.entrezSeedGenes;
-    }
-
-    /**
-     * @param list A comma-separated list of HPO terms.
-     */
-    public void setBOQA_TermList(String list) {
-        this.hpo_ids = list;
-    }
-
-    public void setPedFile(String path) {
-        this.pedFilePath = path;
-    }
-
-    /**
-     * This method is intended to be used by a tomcat server (e.g., ExomeWalker)
-     * to pass in a file handle to a PED file that has been uploaded and read
-     * into a StringReader that in turn has been used to construct a
-     * BufferedReader.
-     *
-     * @param br A file handle to a PED file.
-     */
-    public void setPedBufferedReader(BufferedReader br) {
-        this.pedBufferedReader = br;
-    }
-
-    public String getPedFile() {
-        return this.pedFilePath;
-    }
-
-    public Pedigree getPedigree() {
-        return this.pedigree;
-    }
-
-    public void setHPOontologyFile(String file) {
-        this.hpoOntologyFile = file;
-    }
-
-    public void setHPOannotationFile(String file) {
-        this.hpoAnnotationFile = file;
-    }
-
-    /**
-     * See the class {@link exomizer.priority.PhenomizerPriority
-     * PhenomizerPriority} for details about what needs to be in this directory
-     * for the phenomizer to be used for prioritization.
-     */
-    public void setPhenomizerDataDirectory(String path) {
-        this.phenomizerDataDirectory = path;
-    }
-
-    /**
-     * @param name Name of a phenotypic series (i.e., a disease-gene family).
-     */
-    public void setDiseaseGeneFamilyName(String name) {
-        this.diseaseGeneFamilyName = name;
-    }
-}
-/* eof  */+package de.charite.compbio.exomiser;
+
+import de.charite.compbio.exomiser.common.FilterType;
+import de.charite.compbio.exomiser.exception.ExomizerException;
+import de.charite.compbio.exomiser.exception.ExomizerInitializationException;
+import de.charite.compbio.exomiser.exome.Gene;
+import de.charite.compbio.exomiser.exome.VariantEvaluation;
+import de.charite.compbio.exomiser.filter.IFilter;
+import de.charite.compbio.exomiser.filter.TargetFilter;
+import de.charite.compbio.exomiser.io.PublishedMutationSearcher;
+import de.charite.compbio.exomiser.io.html.HTMLWriter;
+import de.charite.compbio.exomiser.io.html.HTMLWriterBOQA;
+import de.charite.compbio.exomiser.io.html.HTMLWriterCRE;
+import de.charite.compbio.exomiser.io.html.HTMLWriterWalker;
+import de.charite.compbio.exomiser.priority.IPriority;
+import de.charite.compbio.exomiser.priority.Prioritiser;
+import de.charite.compbio.exomiser.priority.util.DataMatrix;
+import de.charite.compbio.exomiser.reference.Network;
+import de.charite.compbio.exomiser.reference.STRINGNetwork;
+import de.charite.compbio.exomiser.io.ExomiserDatabase;
+import de.charite.compbio.exomiser.io.PublishedMutationSearcher;
+import jannovar.annotation.AnnotationList;
+import jannovar.common.ModeOfInheritance;
+import jannovar.exception.AnnotationException;
+import jannovar.exception.JannovarException;
+import jannovar.exception.PedParseException;
+import jannovar.exception.VCFParseException;
+import jannovar.exome.Variant;
+import jannovar.exome.VariantTypeCounter;
+import jannovar.io.PedFileParser;
+import jannovar.io.SerializationManager;
+import jannovar.io.VCFReader;
+import jannovar.pedigree.Pedigree;
+import jannovar.reference.Chromosome;
+import jannovar.reference.TranscriptModel;
+
+import java.io.BufferedReader;
+import java.io.BufferedWriter;
+import java.io.FileWriter;
+import java.io.IOException;
+import java.io.Writer;
+import java.sql.Connection;
+import java.sql.SQLException;
+import java.util.ArrayList;
+import java.util.HashMap;
+import java.util.Map;
+import java.util.List;
+import java.util.Calendar;
+
+import java.text.DateFormat;
+import java.text.SimpleDateFormat;
+
+import org.apache.commons.cli.CommandLine;
+import org.apache.commons.cli.GnuParser;
+import org.apache.commons.cli.HelpFormatter;
+import org.apache.commons.cli.Option;
+import org.apache.commons.cli.Options;
+import org.apache.commons.cli.ParseException;
+import org.apache.commons.cli.Parser;
+
+/**
+ * This is the main driver class for analyzing VCF files. It uses the
+ * io.VCFReader and other classes to input the VCF data and to create a list of
+ * Variant objects that are then filtered according to data in the postgreSQL
+ * database created by the {@link exomizer.PopulateExomiserDatabase PopulateExomiserDatabase},
+ * program, as well as data about gene models from the UCSC database (See {@link jannovar.reference.TranscriptModel TranscriptModel}).
+ * The candidate genes are then filtered and prioritized according to flexible
+ * criteria. files with the results of filtering. <P> The Exomizer can be
+ * started via the command line, in which case the main function will use the {@link #Exomizer(String[])}
+ * constructor. Alternatively, the Exomizer can be started from the Apacha
+ * tomcat framework (ExomeWalker code). In this case, the {@link #Exomizer()}
+ * constructor should be used, and the various setter functions should be used
+ * to set the parameters. <P> When started from the command line, the Exomizer
+ * will output a single self-contained HTML file that also includes CSS style
+ * information.
+ *
+ * @author Peter N Robinson
+ * @version 0.65 (9 February, 2014)
+ */
+public class Exomizer {
+
+    /**
+     * Name of the VCF file used for input.
+     */
+    private String vcf_file = null;
+    /**
+     * Base name of the VCF file used for input (without path)
+     */
+    private String vcf_file_basename = null;
+    /**
+     * This flag indicates that we are running on our internal server, i.e.,
+     * within the hospital firewall, meaning that we are allowed to show all
+     * HGMD data.
+     */
+    private boolean withinFirewall = false;
+    /**
+     * A BufferedReader file handle that has been created elsewhere (e.g., by a
+     * tomcat server). This replaces the vcf_file (a path to a file on disk),
+     * and is intended to be used for an InputStream that has been created from
+     * a String for uploading user data on a tomcat server.
+     */
+    private BufferedReader vcfBufferedReader = null;
+    /**
+     * Full path to the location of the random walk matrix file. If this
+     * variable is non-null, it causes the Exomizer to prioritize on this.
+     */
+    private String randomWalkFilePath = null;
+    /**
+     * Full path to the random walk index file. This must be non-null if the
+     * random-walk analysis is tobe performed.
+     */
+    private String randomWalkIndexPath = null;
+    /**
+     * Comma-separated list of entrez gene ids, as given via the command line or
+     * tomcat, a user parameter for prioritizing with Random walk.
+     */
+    private String entrezSeedGenes = null;
+    /**
+     * Store lines of header of VCF file, in case we want to print them out
+     * again.
+     */
+    private List<String> header = null;
+    /**
+     * File to which we will write results, name can be changed via command
+     * line.
+     */
+    private String outfile = "exomizer.html";
+    /**
+     * List of Variants parsed from VCF file that have passed user-indicated
+     * filter
+     */
+    private List<VariantEvaluation> variantList = null;
+    /**
+     * List of all Genes that are to be prioritized. Note that the Genes will
+     * contain the variants that have passed the filtering step.
+     */
+    private List<Gene> geneList = null;
+    /**
+     * List of all transcripts used for annotation the variants (For instance,
+     * from the knownGene.txt file from UCSC). See the Jannovar package for
+     * details.
+     */
+    private List<TranscriptModel> knownGenesList = null;
+    /**
+     * List of all sample names of VCF file
+     */
+    private ArrayList<String> sampleNames = null;
+    /**
+     * Map of Chromosomes
+     */
+    private HashMap<Byte, Chromosome> chromosomeMap = null;
+    /**
+     * Name of file with serialized UCSC data. This needs to be created from
+     * several UCSC KnownGene files by the Annotator code in this package (see
+     * the {@code Jannovar} program).
+     */
+    private String UCSCserializedFile = null;
+    /**
+     * Flag as to whether a TSV file should be output instead of HTML. Not that
+     * this flag can be used in combination with the command line flag -o to set
+     * the same of the outfile. The default behaviour is to output an HTML file
+     * (this variable is thus initialized to {@code false}).
+     */
+    private boolean useTSV = false;
+    /**
+     * Flag that indicates whether output should be in form of a ranked VCF
+     * file. (Note: untested)
+     */
+    private boolean useVCF = false;
+    /**
+     * Database handle to the postgreSQL database used by this application.
+     */
+    private Connection connection = null;
+    /**
+     * An optional interval of the form "chr2:12345-67890" that will limit the
+     * search to genes within the interval (usually a linkage interval).
+     */
+    private String interval = null;
+    /**
+     * Number of prioritized genes to show in output file (if this is null, then
+     * all genes are shown).
+     */
+    private Integer numberOfGenesToShow = null;
+
+    /**
+     * Should the exomizer output a TSV file instead of HTML?
+     */
+    public boolean useTSVFile() {
+        return this.useTSV;
+    }
+
+    /**
+     * Should the exomizer output a VCF file instead of HTML?
+     */
+    public boolean useVCFFile() {
+        return this.useVCF;
+    }
+    // The following are to be used for initializing the IFilter classes
+    /**
+     * Frequency threshold for variants. Only variants that are either not
+     * recorded in the thousand genomes/ESP data or that are rarer than this
+     * threshold will be retained. Note that the threshold is expected to be a
+     * value such as 0.01, but it is stored here as a String because the
+     * IFilter-derived classes have a standard function for initialization that
+     * will use this value.
+     */
+    private String frequency_threshold = null;
+    /**
+     * One of AD, AR, or XR (X chromosomal recessive). If uninitialized, this
+     * prioritizer has no effect).
+     */
+    private ModeOfInheritance inheritanceMode = ModeOfInheritance.UNINITIALIZED;
+    /**
+     * Quality threshold for variants. Corresponds to QUAL column in VCF file.
+     */
+    private String quality_threshold = null;
+    /**
+     * Known or candidate gene for TSV output/ROC analysis
+     */
+    private String candidateGene = null;
+    /**
+     * This is a 6-digit OMIM code that is to be passed via the command line and
+     * is currently intended to be used for MGI phenodigm prioritization: Why
+     * model organism most closely resembles this target OMIM disease
+     * phenotypically?
+     */
+    private String disease = null;
+    /**
+     * List of HPO Term ids (as a String) for use in phenotypic prioritization.
+     */
+    private String hpo_ids = null;
+    /**
+     * Filter out all variants with a dbSNP rs ID or entgered in the ESP data,
+     * regardless of their frequency
+     */
+    private boolean filterOutAlldbSNP = false;
+    private boolean use_mgi_phenodigm_filter = false;
+    private boolean use_zfin_phenodigm_filter = false;
+    private boolean use_pathogenicity_filter = false;
+    private boolean use_target_filter = true;
+    /**
+     * Flag to indicate that we will use the BOQA prioritizer.
+     */
+    private boolean useBOQA = false;
+    /**
+     * Flag to indicate that we will use the CRE prioritizer.
+     */
+    private boolean useCRE = false;
+    /**
+     * Flag to indicate that we will use the Random Walk prioritizer.
+     */
+    private boolean useRandomWalk = false;
+    /**
+     * This String can be set to AD, AR, or X to initiate filtering according to
+     * inheritance pattern.
+     */
+    private String inheritance_filter_type = null;
+    /**
+     * HTML summary of parsing the VCF file
+     */
+    private ArrayList<String> status_message = null;
+    /**
+     * Total number of variants in original VCF file.
+     */
+    private int before_NS_SS_I;
+    /**
+     * Total number of NS/SS/I variants in original VCF file (nonsynonymous,
+     * splicing, indel).
+     */
+    private int after_NS_SS_I;
+    /**
+     * Total number of samples (sequenced persons) in the input VCF file.
+     */
+    private int n_samples = 0;
+    /**
+     * Pedigree of the persons whose samples were sequenced. Created on the
+     * basis of a PED file for multisample VCF files, or as a default
+     * single-sample Pedigree for single-sample VCF files.
+     */
+    private Pedigree pedigree = null;
+    /**
+     * Path to the pedigree (ped) file for multisample VCF files.
+     */
+    private String pedFilePath = null;
+    /**
+     * BufferedReader to a StringReader that contains the contents of an
+     * uploaded PED file. This variable is provided so that tomcat servers can
+     * pass in a handle to a file without needing to first write this file to
+     * disk.
+     */
+    private BufferedReader pedBufferedReader = null;
+    /**
+     * Path to the human-phenotype-ontology.obo file (Needed for Phenomizer and
+     * BOQA)
+     */
+    private String hpoOntologyFile = null;
+    /**
+     * Path to the phenotype_annotation.tab file (Needed for Phenomizer and
+     * BOQA)
+     */
+    private String hpoAnnotationFile = null;
+    /**
+     * Path to a directory with data files needed for Phenomizer (It must
+     * contain: Orphanet data (www.orphadata.org) en_product1.xml and
+     * en_product6.xml. OMIM data (must register at omim.org): mim2gene.txt,
+     * genemap. NCBI-data (ftp://ftp.ncbi.nlm.nih.gov/gene/DATA/): gene_info.gz
+     */
+    private String phenomizerDataDirectory = null;
+    /**
+     * An object that will be used to output the results. Note that there is a
+     * small class hierarchy for different kinds of output.
+     */
+    private HTMLWriter htmlWriter = null;
+    private Prioritiser prioritiser = null;
+    /**
+     * Name of the disease gene family (an OMIM phenotypic series) that is being
+     * used for prioritization with ExomeWalker.
+     */
+    private String diseaseGeneFamilyName = null;
+    /*
+     * randomWalk matrix object to be held in memory for Exomiserv2 server
+     */
+    private DataMatrix randomWalkMatrix = null;
+
+    public static void main(String argv[]) {
+        /**
+         * ***********************************************************
+         */
+        /*
+         * 1) Open the connection to database.
+         */
+        /**
+         * ***********************************************************
+         */
+        DateFormat dateFormat = new SimpleDateFormat("HH:mm:ss:SS");
+        Calendar cal = Calendar.getInstance();
+        System.out.println("STARTING EXOMISER - GETTING CONNECTION:" + dateFormat.format(cal.getTime()));
+
+        Exomizer exomizer = new Exomizer(argv);
+        try {
+            exomizer.openNewDatabaseConnection();
+        } catch (Exception sqle) {
+            System.out.println("Could not open SQL connection. Terminating program...");
+            sqle.printStackTrace();
+            System.exit(1);
+        }
+        cal = Calendar.getInstance();
+        System.out.println("DESERIALISING UCSC:" + dateFormat.format(cal.getTime()));
+        /**
+         * ***********************************************************
+         */
+        /*
+         * 2) Input the transcript definition file from Jannovar that
+         */
+        /*
+         * is used to annotate the variants.
+         */
+        /**
+         * ***********************************************************
+         */
+        try {
+            exomizer.deserializeUCSCdata();
+        } catch (ExomizerException e) {
+            System.out.println("[Exomizer] Error with deserialization: " + e.toString());
+            System.exit(1);
+        }
+        cal = Calendar.getInstance();
+        System.out.println("READING VCF:" + dateFormat.format(cal.getTime()));
+        /**
+         * ***********************************************************
+         */
+        /*
+         * 3) Read a VCF file (this creates an ArrayList of Variants)
+         */
+        /**
+         * ***********************************************************
+         */
+        try {
+            exomizer.parseVCFFile();
+        } catch (ExomizerException e) {
+            System.out.println("[Exomizer] Error with VCF input: " + e.toString());
+            System.exit(1);
+        }
+        /**
+         * ***********************************************************
+         */
+        /*
+         * 4) Read a PED file if the VCF file has multiple samples
+         */
+        /**
+         * ***********************************************************
+         */
+        try {
+            exomizer.processPedigreeData();
+            /*
+             * Note: for single sample VCF files, this method will construct a
+             * "dummy" pedigree object.
+             */
+        } catch (ExomizerException e) {
+            System.out.println("[Exomizer] Error with pedigree data input: " + e.toString());
+            System.exit(1);
+        }
+        /**
+         * ***********************************************************
+         */
+        /*
+         * 5) This function takes care of most of the analysis.
+         */
+        /**
+         * ***********************************************************
+         */
+        try {
+            cal = Calendar.getInstance();
+            System.out.println("INIT FILTERS AND PRIORITISERS:" + dateFormat.format(cal.getTime()));
+            exomizer.initializeFiltersAndPrioritizers();
+            cal = Calendar.getInstance();
+            System.out.println("ANNOTATING VARIANTS:" + dateFormat.format(cal.getTime()));
+            exomizer.annotateVariants();
+            cal = Calendar.getInstance();
+            System.out.println("FILTERING AND PRIORITISING:"+dateFormat.format(cal.getTime()));
+            exomizer.executePrioritization();
+        } catch (ExomizerException e) {
+            System.out.println("[Exomizer] Error while prioritizing VCF data: " + e.toString());
+            System.exit(1);
+        }
+        cal = Calendar.getInstance();
+        System.out.println("OUTPUTTING RESULTS:"+dateFormat.format(cal.getTime()));
+        /**
+         * ***********************************************************
+         */
+        /*
+         * 6) Output to HTML (default) or TSV (needs to be set via
+         */
+        /*
+         * the --tsv flag on the command line)
+         */
+        /**
+         * ***********************************************************
+         */
+        if (exomizer.useTSVFile()) {
+            exomizer.outputTSV();
+        } else if (exomizer.useVCFFile()) {
+            exomizer.outputVCF();
+        } else {
+            /*
+             * The following function decides based on the flag useCRE, useBOQA,
+             * or useRandomWalk what kind of HTML to produce.
+             */
+            try {
+                exomizer.outputHTML();
+            } catch (ExomizerException e) {
+                System.out.println("[Exomizer] Error with output: " + e.toString());
+                System.exit(1);
+            }
+        }
+        cal = Calendar.getInstance();
+        System.out.println("ENDED EXOMISER:"+dateFormat.format(cal.getTime()));
+
+    }
+
+    /**
+     * This function is intended to let webservers know that we still need to
+     * initialize the Pedigree object for VCF files with only one sample. There
+     * are probably more elegant ways of doing this, consider refactoring.
+     */
+    public boolean singleSamplePedigreeNeedsInitialization() {
+        if (this.pedigree == null && this.getNumberOfSamples() == 1) {
+            return true;
+        } else {
+            return false;
+        }
+    }
+
+    /**
+     * The constructor sets a few class variables based on command line
+     * arguments.
+     *
+     * @param argv an array with the command line arguments
+     */
+    public Exomizer(String argv[]) {
+        parseCommandLineArguments(argv);
+        this.status_message = new ArrayList<String>();
+        if (outfile == null) {
+            System.err.println("Outfile not indicated, terminating program execution...");
+            System.exit(1);
+        }
+    }
+
+    /**
+     * This constructor, without arguments, is intended to be used by the Tomcat
+     * framework. Client code will need to set parameters using setters rather
+     * than via the command line.
+     */
+    public Exomizer() {
+        this.status_message = new ArrayList<String>();
+    }
+
+    /**
+     * Constructor for web app
+     *
+     * @param ucsc_file A serialized file with the UCSC knownGene objects use
+     * for annotating variants.
+     */
+    public Exomizer(String ucsc_file) {
+        this.UCSCserializedFile = ucsc_file;
+        try {
+            deserializeUCSCdata();
+        } catch (ExomizerException e) {
+            System.out.println(e.toString());
+            System.exit(1);
+        }
+    }
+
+    /**
+     * Constructor for Sanger web app
+     */
+    public Exomizer(HashMap<Byte, Chromosome> cMap) {
+        this.chromosomeMap = cMap;
+    }
+
+    /**
+     * @return the number of samples represented in the VCF file.
+     */
+    public int getNumberOfSamples() {
+        return this.n_samples;
+    }
+
+    /**
+     * @return List of Strings representing the sample names in the VCF file.
+     */
+    public List<String> getVCFSampleNames() {
+        return this.sampleNames;
+    }
+
+    /**
+     * Use the logic in the Prioritiser class to perform filtering and
+     * prioritizing genes, and ranking the candidate genes. (see {@link exomizer.priority.Prioritiser Prioritiser}).
+     * <p> Note that we assume that the transcript definition data has been
+     * deserialized before this method is called. Also, the annotation of the
+     * variants must have been performed. <P> Note that we now are downweighting
+     * genes that have a lot of variants This will give genes such as the HLA
+     * genes lower scores (they tend to have some many rare variants, that at
+     * least one has a good pathogenicity score).
+     *
+     * @throws Exception if something goes wrong with processing the VCF file.
+     */
+    public void executePrioritization() throws ExomizerException {
+        this.geneList = this.prioritiser.executePrioritization(this.variantList, this.useRankBasedScoring());
+    }
+
+    /**
+     * This function decides whether to do scoring of genes according to the raw
+     * score (default) or by rank (used for Phenomizer and for GeneWanderer
+     * applications).
+     */
+    private boolean useRankBasedScoring() {
+        if (this.useCRE) {
+            return false;
+        } else if (this.useRandomWalk) {
+            return true;
+        } else {
+            return false;
+        }
+    }
+
+    /**
+     * This function intends to check that PED file data is compatible to VCF
+     * sample names. That is, are the names in the PED file identical with the
+     * names in the VCF file? If there is a discrepancy, this function will
+     * throw an exception. If everything is OK there, this function will
+     * additional rearrange the order of the persons represented in the PED file
+     * so that it is identical to the order in the VCF file. This will make
+     * Pedigree analysis more efficient and the code more straightforward.
+     */
+    public void consolidateVCFandPedFileSamples() throws ExomizerException {
+        if (this.pedigree == null) {
+            String e = "[consolidateVCFandPedFileSamples] Error: PED file null";
+            throw new ExomizerException(e);
+        }
+        try {
+            /*
+             * this is the function that does all of the work.
+             */
+            this.pedigree.adjustSampleOrderInPedFile(this.sampleNames);
+        } catch (PedParseException ppe) {
+            String e = String.format("[consolidateVCFandPedFileSamples]"
+                    + " Error incurred while reordering ped file: %s", ppe.toString());
+            throw new ExomizerException(e);
+        }
+    }
+
+    /**
+     * The Exomiser can perform filtering of VCF data according to pedigree
+     * data. If the VCF file contains multiple samples, then the Exomiser
+     * requires a corresponding PED file to be able to analyze the inheritance
+     * pattern of the variants. The PED file is parsed by the PEDFileParser
+     * class in jannovar. This results in a Pedigree object that is used to do
+     * the pedigree analysis. The VCF Parser from Jannovar creates Genotype
+     * objects for each variant in the VCF file, and these can be compared to
+     * the pedigree information. The {@link exomizer.exome.Gene Gene} class
+     * coordinates this analysis. <P> Note that for single-sample VCF files, a
+     * Pedigree object is still constructed, and we assume that the sample is
+     * from an affected person.
+     */
+    public void processPedigreeData() throws ExomizerException {
+        if (this.n_samples == 1) {
+            String sample = "single sample";
+            if (this.sampleNames.size() > 0) {
+                sample = this.sampleNames.get(0);
+            }
+            this.pedigree = Pedigree.constructSingleSamplePedigree(sample);
+        } else {
+            PedFileParser parser = new PedFileParser();
+            if (this.pedFilePath == null && this.pedBufferedReader == null) {
+                String s1 = String.format("[Exomiser] VCF file has %d samples but no PED file available.", this.n_samples);
+                String s2 = String.format("%s\n[Exomiser] PED file must be be provided for multi-sample VCF files, terminating program.", s1);
+                throw new ExomizerException(s2);
+            }
+            try {
+                if (this.pedFilePath != null) {
+                    this.pedigree = parser.parseFile(this.pedFilePath);
+                    consolidateVCFandPedFileSamples();
+                } else { /*
+                     * If we get here, then pedBufferedReader is initialized
+                     */
+                    this.pedigree = parser.parseStream(this.pedBufferedReader);
+                }
+            } catch (PedParseException e) {
+                String s1 = null;
+                if (this.pedFilePath != null) {
+                    s1 = this.pedFilePath;
+                } else {
+                    s1 = "PED file from input stream";
+                }
+                String s2 = String.format("Error while parsing PED file: \"%s\": %s", this.pedFilePath, e.getMessage());
+                throw new ExomizerException(s2);
+            }
+        }
+        /**
+         * **********************************************************
+         */
+        /*
+         * The Gene class uses the pedigree for segregation
+         */
+        /*
+         * analysis, and thus gets a static reference to the
+         */
+        /*
+         * Pedigree object.
+         */
+        /**
+         * **********************************************************
+         */
+        Gene.setPedigree(this.pedigree);
+    }
+
+    /**
+     * <P> Jannovar makes a serialized file that represents a
+     * HashMap<String,TranscriptModel> containing each and every
+     * {@link jannovar.reference.TranscriptModel TranscriptModel} object. This
+     * method both deserializes this file and also adds each TranscriptModel to
+     * the corresponding IntervalTree of the
+     * {@link jannovar.reference.Chromosome Chromosome} object. When we are
+     * done, the {@link exomizer.Exomizer#chromosomeMap} contains Chromosome
+     * objects for chromosomes 1-22,X,Y, and M, each of which contains the
+     * TranscriptModel objects for each of the genes located on those
+     * chromosomes.
+     */
+    public void deserializeUCSCdata() throws ExomizerException {
+        ArrayList<TranscriptModel> kgList = null;
+        SerializationManager manager = new SerializationManager();
+        try {
+            kgList = manager.deserializeKnownGeneList(this.UCSCserializedFile);
+        } catch (JannovarException je) {
+            String s = String.format("Unable to deserialize the UCSC gene definition file: %s", je.toString());
+            throw new ExomizerException(s);
+        }
+        this.chromosomeMap = Chromosome.constructChromosomeMapWithIntervalTree(kgList);
+    }
+
+    /**
+     * Iterates over all the variants parsed from the VCF file and provides each
+     * one with an annovar-style annotation.
+     */
+    public void annotateVariants() {
+        Chromosome c = null;
+        for (VariantEvaluation ve : this.variantList) {
+            Variant v = ve.getVariant();
+            // System.out.println(v);
+            byte chr = v.getChromosomeAsByte();
+            int pos = v.get_position();
+            String ref = v.get_ref();
+            String alt = v.get_alt();
+            c = chromosomeMap.get(chr);
+            if (c == null) {
+                System.err.println("[Annotator.java:anotateVariants()] Could not identify chromosome \"" + chr + "\"");
+            } else {
+                try {
+                    AnnotationList anno = c.getAnnotationList(pos, ref, alt);
+                    if (anno == null) {
+                        System.out.println("No annotations found for variant " + v);
+                        continue;
+                    }
+                    v.setAnnotation(anno);
+                } catch (AnnotationException ae) {
+                    String s = String.format("Annotation exception for variant %s (%s)", v.getChromosomalVariant(), ae.toString());
+                    this.status_message.add(s);
+                } catch (Exception e) {
+                    String s = String.format("Format/parse exception for variant %s (%s)", v.getChromosomalVariant(), e.toString());
+                    this.status_message.add(s);
+                }
+            }
+        }
+    }
+
+    /**
+     * This method initializes the variant-level and gene-level filtering and
+     * prioritization. Most of the action takes place in the class {@link exomizer.priority.Prioritiser Prioritiser}.
+     */
+    public void initializeFiltersAndPrioritizers() throws ExomizerInitializationException {
+        this.prioritiser = new Prioritiser(this.connection);
+        if (this.use_target_filter){
+            this.prioritiser.addTargetFilter();
+        }
+        this.prioritiser.addFrequencyFilter(this.frequency_threshold, this.filterOutAlldbSNP);
+        if (this.quality_threshold != null) {
+            this.prioritiser.addQualityFilter(this.quality_threshold);
+        }
+        /*
+         * the following shows P for everything and filters out if
+         * use_pathogenicity_filter==true.
+         */
+        this.prioritiser.addPathogenicityFilter(this.use_pathogenicity_filter, this.use_target_filter);
+        if (this.interval != null) {
+            this.prioritiser.addLinkageFilter(this.interval);
+        }
+        this.prioritiser.addOMIMPrioritizer();
+        if (this.inheritance_filter_type != null) {
+            this.prioritiser.addInheritancePrioritiser(this.inheritance_filter_type);
+        }
+        if (doPhenomizerPrioritization()) {
+            this.prioritiser.addPhenomizerPrioritiser(this.phenomizerDataDirectory, this.hpo_ids);
+        } else if (doMGIPhenodigmPrioritization()) {
+            this.prioritiser.addMGIPhenodigmPrioritiser(this.disease);
+        } else if (hpo_ids != null) {
+            if (doBOQAPrioritization()) {
+                this.prioritiser.addBOQAPrioritiser(this.hpoOntologyFile, this.hpoAnnotationFile, this.hpo_ids);
+            } else if (this.randomWalkFilePath != null && this.randomWalkIndexPath != null) {
+                this.prioritiser.addDynamicPhenoWandererPrioritiser(this.randomWalkFilePath, this.randomWalkIndexPath, this.hpo_ids, this.candidateGene, this.disease, this.randomWalkMatrix);
+            } else {
+                this.prioritiser.addDynamicPhenodigmPrioritiser(this.hpo_ids);
+            }
+        } else if (doZFINPhenodigm()) {
+            this.prioritiser.addZFINPrioritiser(this.disease);
+        } else if (this.randomWalkFilePath != null && this.randomWalkIndexPath != null && this.disease != null) {
+            this.prioritiser.addDynamicPhenoWandererPrioritiser(this.randomWalkFilePath, this.randomWalkIndexPath, this.disease, this.candidateGene, this.disease, this.randomWalkMatrix);
+        } else if (this.randomWalkFilePath != null && this.randomWalkIndexPath != null && this.entrezSeedGenes != null) {
+            this.prioritiser.addExomeWalkerPrioritiser(this.randomWalkFilePath, this.randomWalkIndexPath, this.entrezSeedGenes);
+        }
+    }
+
+    /**
+     * This is a utility function that returns true if values have been
+     * initialized that we need to to Phenomizer prioritization.
+     */
+    private boolean doPhenomizerPrioritization() {
+        return this.useCRE;
+    }
+
+    /**
+     * This is a utility function that returns true if values have been
+     * initialized that we need to to BOQA prioritization. In essence, we do
+     * BOQA if the user has not chosen to do Phenomizer (no value initialized
+     * for phenomizerDataDirectory), but has initialized everything else we need
+     * for BOQA. We may want to make this cleaner in the future.
+     */
+    private boolean doBOQAPrioritization() {
+        return this.useBOQA;
+    }
+
+    /**
+     * This is a utility function that returns true if values have been
+     * initialized that are intended for ZFIN Phenodigm analysis (see
+     * {@link #parseCommandLineArguments}).
+     */
+    private boolean doZFINPhenodigm() {
+        return this.use_zfin_phenodigm_filter;
+
+    }
+
+    /**
+     * This is a utility function that returns true if values have been
+     * initialized that we need to to MGI Phenodigm prioritization. This
+     * variable is set based on the arguments that are passed to the function
+     * (see {@link #parseCommandLineArguments}).
+     */
+    private boolean doMGIPhenodigmPrioritization() {
+        return this.use_mgi_phenodigm_filter;
+    }
+
+    /**
+     * This method can be used to add a {@link exomizer.priority.IPriority
+     * IPriority} object that has been constructed elsewhere. This is
+     * particularly useful for the ExomeWalker code base if it is started from
+     * an apache tomcat Server, because we can construct the GeneWanderer object
+     * once (it has ca. 1.5 Gb data) and keep it in memory as long as the
+     * ExomeWalker servlet is in memory
+     *
+     * @param ip the {@link exomizer.priority.IPriority IPriority} that will be
+     * added to the list of prioriitizers.
+     */
+    public void setPrioritizer(IPriority ip) throws ExomizerInitializationException {
+        if (ip == null) {
+            String s = "[ERROR] Attempt to initialize Exomiser with NULL IPriority object";
+            throw new ExomizerInitializationException(s);
+        }
+        this.prioritiser.setPrioritizer(ip);
+    }
+
+    /**
+     * Input the VCF file using the VCFReader class. The method will initialize
+     * the snv_list, which contains one item for each variant in the VCF file,
+     * as well as the header, which contains a list of the header lines of the
+     * VCF file that will be used for printing the output filtered VCF. Note
+     * that the {@code VCFReader} class is from the jannovar library. <P> The {@code Variant}
+     * class is also from the Jannovar library, and it contains all of the
+     * relevant information about variants that can be obtained from the VCF
+     * file. The exomizer package has a class called
+     * {@link exomizer.exome.VariantEvaluation VariantEvaluation}, which is used
+     * to capture all of the evaluations (pathogenicity, frequency) etc., that
+     * are not represented in the VCF file itself.
+     *
+     * @throws ExomizerException
+     */
+    public void parseVCFFile() throws ExomizerException {
+        /**
+         * ***********************************************************
+         */
+        /*
+         * 1) Input the VCF file from filepath or stream
+         */
+        /**
+         * ***********************************************************
+         */
+        VCFReader parser = null;
+        /*
+         * Now decide whether the user has passed a file path or a
+         * BufferedReader handle (the latter is likely to happen if the Exomizer
+         * is being used by a tomcat server).
+         */
+        try {
+            if (this.vcf_file != null) {
+                parser = new VCFReader(this.vcf_file);
+            } else if (this.vcfBufferedReader != null) {
+                parser = new VCFReader(this.vcfBufferedReader);
+            } else {
+                String s = "[Exomiser] Error, no VCF file found. " + "Need to pass the path to a VCF file or an opened file handle";
+                throw new ExomizerException(s);
+            }
+            parser.parseFile();
+        } catch (VCFParseException ve) {
+            String message = "Could not parse the VCF file: " + ve.toString();
+            System.err.println(message);
+            throw new ExomizerException(message);
+        }
+        ArrayList<Variant> vlist = parser.getVariantList();
+        this.variantList = new ArrayList<VariantEvaluation>();
+        for (Variant v : vlist) {
+            this.variantList.add(new VariantEvaluation(v));
+        }
+        this.header = parser.get_vcf_header();
+        this.status_message = parser.get_html_message();
+        this.before_NS_SS_I = parser.get_total_number_of_variants();
+        this.sampleNames = parser.getSampleNames();
+        this.n_samples = parser.getNumberOfSamples();
+    }
+
+    /**
+     * @return A list of all genes.
+     */
+    public List<Gene> getGeneList() {
+        return geneList;
+    }
+
+    public int getNumberOfGenes() {
+        if (geneList == null) {
+            return 0;
+        }
+        return geneList.size();
+    }
+
+    /**
+     * @return A list of all filters.
+     */
+    public List<IFilter> getFilterList() {
+        return this.prioritiser.getFilterList();
+    }
+
+    /**
+     * @return A list of all prioritisers.
+     */
+    public List<IPriority> getPrioritisationList() {
+        return this.prioritiser.getPriorityList();
+    }
+
+    /**
+     * Connect to database and store connection in handle this.connect.
+     */
+    public void openNewDatabaseConnection() throws ExomizerInitializationException {
+        this.connection = ExomiserDatabase.openNewDatabaseConnection();
+    }
+
+    /**
+     * Close database connection - required to stop Sanger server building up
+     * stale connections
+     */
+    public void closeDatabaseConnection() throws ExomizerInitializationException {
+        ExomiserDatabase.closeDatabaseConnection(this.connection);
+    }
+
+    /**
+     * This function is intended to be used by external (webserver) code that is
+     * running the exomizer and displaying the results on a website. The
+     * webserver code is then responsible for managing and closing the database
+     * connection.
+     *
+     * @param conn a postgreSQL database connection to the exomizer database.
+     */
+    public void setDatabaseConnection(Connection conn) {
+        try {
+            System.out.println("Exomizer: setDatabaseConnection: closed=" + conn.isClosed());
+        } catch (SQLException e) {
+            System.out.println("Exomizer: setDatabaseConnection - exception: connections is " + conn);
+        }
+        this.connection = conn;
+    }
+
+    /**
+     * Close the postgreSQL database connection. This function should be used to
+     * close the database connection if the Exomizer is used from the command
+     * line and if the function {@link #openNewDatabaseConnection} was used. The
+     * Exomizer can also be used by the webprogram ExomeWalker; in this case,
+     * that program is responsible for managing and closing the database
+     * connection.
+     */
+    public void closeConnection() {
+        ExomiserDatabase.closeDatabaseConnection(this.connection);
+    }
+
+    /**
+     * This function, which will be called if the --tsv flag is used on the
+     * command line, can be used to output tabular data in a form that can be
+     * used to calculate ROC or precision recall. TODO. Adapt the logic of this
+     * function to the evaluation pipeline.
+     */
+    public void outputTSV() {
+        String fname = vcf_file + ".results.tsv";
+        System.out.println("Writing " + fname);
+        try {
+            FileWriter fstream = new FileWriter(fname);
+            BufferedWriter out = new BufferedWriter(fstream);
+            if (this.variantList == null) {
+                out.write("<P>Error: Variant list not initialized correctly!</P>");
+                out.close();
+                return;
+            }
+            for (Gene g : geneList) {
+                out.write(g.getTSVRow());
+                if (candidateGene == null) {
+                    out.write("\n");
+                } else {
+                    if (candidateGene.equals(g.getGeneSymbol())) {
+                        out.write("\t1\n");
+                    } else if (g.getGeneSymbol().startsWith(candidateGene + ",")) {
+                        // bug fix for new Jannovar labelling where can have
+                        // multiple genes per var
+                        // but first one is most pathogenic
+                        out.write("\t1\n");
+                    } else {
+                        out.write("\t0\n");
+                    }
+                }
+            }
+            out.close();
+        } catch (IOException e) {
+            System.err.println("Error: " + e.getMessage());
+        }
+    }
+
+    /**
+     * This function, which will be called if the --vcf flag is used on the
+     * command line, can be used to output VCF data which is useful for
+     * downstream analysis using other software such as VarSIFTER
+     */
+    public void outputVCF() {
+        String fname = vcf_file + ".results.vcf";
+        System.out.println("Writing " + fname);
+        try {
+            FileWriter fstream = new FileWriter(fname);
+            BufferedWriter out = new BufferedWriter(fstream);
+            out.write("##fileformat=VCFv4.1\n");
+            out.write("#CHROM\tPOS\tID\tREF\tALT\tQUAL\tFILTER\tINFO\tFORMAT\tGENOTYPE\n");
+            if (this.variantList == null) {
+                out.write("<P>Error: Variant list not initialized correctly!</P>");
+                out.close();
+                return;
+            }
+
+            for (Gene g : geneList) {
+                int N = g.getNumberOfVariants();
+                for (int i = 0; i < N; ++i) {
+                    VariantEvaluation ve = g.getNthVariant(i);
+                    Variant v = ve.getVariant();
+                    out.write(v.get_chromosome_as_string() + "\t");
+                    out.write(v.get_position() + "\t");
+                    out.write(".\t");
+                    out.write(v.get_ref() + "\t");
+                    out.write(v.get_alt() + "\t");
+                    out.write(v.getVariantPhredScore() + "\t");
+                    out.write("PASS\t");
+                    out.write("GENE=" + g.getGeneSymbol() + ";PHENO_SCORE=" + g.getPriorityScore() + ";VARIANT_SCORE=" + g.getFilterScore()
+                            + ";COMBINED_SCORE=" + g.getCombinedScore() + "\tGT\t");
+                    out.write(v.getGenotypeAsString() + "\n");
+                }
+            }
+            out.close();
+            return;
+        } catch (IOException e) {
+            System.err.println("Error: " + e.getMessage());
+        }
+    }
+
+    /**
+     * This method write a more or less plain HTML Footer and can be skipped if
+     * the client code writes a nicer footer.
+     */
+    public void writeHTMLFooter(Writer out) throws IOException {
+        this.htmlWriter.writeHTMLFooter();
+    }
+
+    public void writeHTMLBody(Writer out) throws IOException {
+
+        this.htmlWriter.writeHTMLFilterSummary(this.prioritiser.getFilterList(),
+                this.prioritiser.getPriorityList());
+        VariantTypeCounter vtc = getVariantTypeCounter();
+        try {
+            htmlWriter.writeVariantDistributionTable(vtc, this.sampleNames);
+        } catch (ExomizerException e) {
+            System.err.println("[ERROR]: Exception while output variant distribution: " + e);
+        }
+        out.write("<hr/>\n");
+        this.htmlWriter.writeHTMLBody(this.pedigree, this.geneList);
+        if (this.status_message != null) {
+            this.htmlWriter.writeStatusMessage(status_message);
+        }
+        this.htmlWriter.writeAbout();
+    }
+
+    /**
+     * We are able to initilialize a VariantTypeCounter object either with a
+     * list of Variant objects or to extract one from the TargetFilter object.
+     * We use this object to print out a table of variant class distribution.
+     */
+    public VariantTypeCounter getVariantTypeCounter() {
+        VariantTypeCounter vtc = null;
+        for (IFilter f : this.prioritiser.getFilterList()) {
+            if (f.getFilterTypeConstant() == FilterType.EXOME_TARGET_FILTER) {
+                TargetFilter tf = (TargetFilter) f;
+                vtc = tf.getVariantTypeCounter();
+                break;
+            }
+        }
+        if (vtc == null) {
+            TargetFilter tf = new TargetFilter();
+            tf.filter_list_of_variants(this.variantList);
+            vtc = tf.getVariantTypeCounter();
+        }
+        return vtc;
+    }
+
+    /**
+     * This function gets the HPO term names from the postgreSQL database and
+     * uses a function of the class
+     * {@link exomizer.io.ExomiserDatabase ExomiserDatabase} to create HTML
+     * anchor elements for the terms. The term ids are taken from user input
+     * from the command line.
+     */
+    private List<String> getHPOURLs(String idList) {
+        List<String> lst = new ArrayList<String>();
+        String A[] = idList.split(",");
+        if (A.length == 0) {
+            return null;
+        }
+        for (String s : A) {
+            String anchor = ExomiserDatabase.getHPOTermNameAsHTMLAnchor(this.connection, s.trim());
+            lst.add(anchor);
+        }
+        return lst;
+    }
+
+    /**
+     * This method examines all variants for overlap with the HGMD Pro variants
+     * that are contained in the Exomiser database. It returns an List of
+     * Strings that can use to display on an HTML page.
+     *
+     * @see exomizer.io.PublishedMutationSearcher
+     */
+    private List<String> getHGMDHits() {
+        PublishedMutationSearcher searcher = new PublishedMutationSearcher(this.variantList, this.connection);
+        searcher.evaluateHGMDPro();
+        List<String> lst = searcher.getHGMDHits();
+        return lst;
+    }
+
+    /**
+     * Set up an {@link exomizer.io.html.HTMLWriter HTMLWriter} object for
+     * output. This function is intended to be used by an apache tomcat server.
+     *
+     * @param out A Writer object (e.g., StringWriter) for output
+     */
+    public void initializeCREWriter(Writer out) {
+        this.htmlWriter = new HTMLWriterCRE(out, this.vcf_file_basename);
+    }
+
+    /**
+     * Set up an {@link exomizer.io.html.HTMLWriter HTMLWriter} object for
+     * output. This function is intended to be used by an apache tomcat server.
+     *
+     * @param out A Writer object (e.g., StringWriter) for output
+     * @param VCFbase The base name of the VCF file used for the analysis.
+     */
+    public void initializeCREWriter(Writer out, String VCFbase) {
+        this.htmlWriter = new HTMLWriterCRE(out, VCFbase);
+    }
+
+    /**
+     * Set up an {@link exomizer.io.html.HTMLWriter HTMLWriter} object for
+     * output. This function is intended to be used by an apache tomcat server.
+     *
+     * @param out A Writer object (e.g., StringWriter) for output
+     */
+    public void initializeWalkerWriter(Writer out) {
+        this.htmlWriter = new HTMLWriterWalker(out);
+    }
+
+    /**
+     * This function adds annotations about published mutations from HGMD and
+     * ClinVar to the top piroritized genes.
+     */
+    private void addMutationHitsToTopVariants() {
+        int N;
+        if (this.numberOfGenesToShow == null) {
+            N = this.geneList.size();
+        } else {
+            N = Math.min(this.numberOfGenesToShow, this.geneList.size());
+        }
+        PublishedMutationSearcher searcher = new PublishedMutationSearcher(this.connection);
+        for (int i = 0; i < N; ++i) {
+            Gene g = this.geneList.get(i);
+            List<VariantEvaluation> varList = g.get_variant_list();
+            searcher.addPublishedMutationsToVariants(varList);
+        }
+    }
+
+    /**
+     * Output HTML code appropriate for the clinically relevant exome server.
+     */
+    public void outputCRE() throws ExomizerException {
+        List<String> lst = getHPOURLs(this.hpo_ids);
+        this.htmlWriter.addHPOList(lst);
+        List<String> hgmd = getHGMDHits();
+        this.htmlWriter.addHGMDHits(hgmd);
+        addMutationHitsToTopVariants();
+        try {
+            if (this.numberOfGenesToShow != null) {
+                this.htmlWriter.setNumberOfGenes(this.numberOfGenesToShow);
+            }
+            this.htmlWriter.writeHTMLHeaderAndCSS();
+            this.htmlWriter.writeHTMLBody(this.pedigree, this.geneList);
+            if (this.withinFirewall) {
+                this.htmlWriter.writeHGMDBox();
+            }
+            this.htmlWriter.writeHTMLFilterSummary(this.prioritiser.getFilterList(),
+                    this.prioritiser.getPriorityList());
+            VariantTypeCounter vtc = getVariantTypeCounter();
+            this.htmlWriter.writeVariantDistributionTable(vtc, this.sampleNames);
+            Map<String, String> mp = ExomiserDatabase.getVersionInfoMap(this.connection);
+            this.htmlWriter.addVersionInfo(mp);
+            this.htmlWriter.writeAbout();
+            this.htmlWriter.writeHTMLFooter();
+            this.htmlWriter.finish();
+        } catch (IOException e) {
+            String s = String.format("Error : %s", e.getMessage());
+            throw new ExomizerException(s);
+        }
+    }
+
+    /**
+     * Output an HTML page for Random Walk analysis. This function assumes that
+     * the file out handle has been set elsewhere. Otherwise it writes a file
+     * called "exomewalker.html"
+     */
+    public void outputWalker() throws ExomizerException {
+        try {
+            System.out.println("Exomiser outputWalkter");
+            if (this.numberOfGenesToShow == null) {
+                this.numberOfGenesToShow = this.geneList.size();
+            }
+            this.htmlWriter.setNumberOfGenes(this.numberOfGenesToShow);
+            ArrayList<String> seeds = ExomiserDatabase.getSeedGeneURLs(this.connection, this.entrezSeedGenes);
+            this.htmlWriter.setSeedGeneURLs(seeds);
+            System.out.println("entrez genes are:" + this.entrezSeedGenes);
+            Network rwNetwork = new STRINGNetwork(this.connection, this.entrezSeedGenes);
+            //this.htmlWriter.setInteractionMap(interactionMap);
+            this.htmlWriter.setNetwork(rwNetwork);
+            if (this.diseaseGeneFamilyName == null && seeds != null && seeds.size() > 0) {
+                this.diseaseGeneFamilyName = String.format("User-defined disease gene family with %d genes", seeds.size());
+            }
+            this.htmlWriter.setDiseaseGeneFamilyName(this.diseaseGeneFamilyName);
+            this.htmlWriter.writeHTMLHeaderAndCSS();
+            this.htmlWriter.writeHTMLBody(this.pedigree, this.geneList);
+            this.htmlWriter.writeHTMLFilterSummary(this.prioritiser.getFilterList(),
+                    this.prioritiser.getPriorityList());
+            VariantTypeCounter vtc = getVariantTypeCounter();
+            this.htmlWriter.writeVariantDistributionTable(vtc, this.sampleNames);
+            HashMap<String, String> mp = ExomiserDatabase.getVersionInfoMap(this.connection);
+            this.htmlWriter.addVersionInfo(mp);
+            this.htmlWriter.writeAbout();
+            this.htmlWriter.writeHTMLFooter();
+            this.htmlWriter.finish();
+        } catch (IOException e) {
+            String s = String.format("Error : %s", e.getMessage());
+            throw new ExomizerException(s);
+        }
+    }
+
+    /**
+     * Outputs an HTML page with the results of Exomizer prioritization. This
+     * function creates a file called {@code exomizer.html} (unless the name of
+     * the out file has been changed via the command line).
+     */
+    public void outputHTML() throws ExomizerException {
+        if (this.variantList == null) {
+            /*
+             * This should never happen, just a sanity check.
+             */
+            System.out.println("[Error] Attempt to write HTML File with variant list uninitialized");
+            System.exit(1);
+        }
+        try {
+            String fname = "exomizer.html"; /*
+             * default file name
+             */
+            if (this.outfile != null) {
+                fname = this.outfile;
+            }
+            if (this.useRandomWalk) {
+                this.htmlWriter = new HTMLWriterWalker(fname);
+                outputWalker();
+                return;
+            } else if (this.useBOQA) {
+                this.htmlWriter = new HTMLWriterBOQA(fname);
+            } else if (this.useCRE) {
+                this.htmlWriter = new HTMLWriterCRE(fname, this.vcf_file_basename);
+                outputCRE();
+                return;
+            } else { /*
+                 * default
+                 */
+                this.htmlWriter = new HTMLWriter(fname);
+            }
+            System.out.println("about to write header");
+            this.htmlWriter.writeHTMLHeaderAndCSS();
+            this.htmlWriter.writeHTMLFilterSummary(this.prioritiser.getFilterList(),
+                    this.prioritiser.getPriorityList());
+            VariantTypeCounter vtc = getVariantTypeCounter();
+            this.htmlWriter.writeVariantDistributionTable(vtc, this.sampleNames);
+            System.out.println("about to write body with genelist of size " + geneList.size());
+            this.htmlWriter.writeHTMLBody(this.pedigree, this.geneList);
+            this.htmlWriter.writeAbout();
+            this.htmlWriter.writeHTMLFooter();
+            this.htmlWriter.finish();
+        } catch (IOException e) {
+            String s = String.format("Error : %s", e.getMessage());
+            throw new ExomizerException(s);
+        }
+    }
+
+    /**
+     * Parse the command line.
+     *
+     * @param args Copy of the command line parameters.
+     */
+    public void parseCommandLineArguments(String[] args) {
+        try {
+            Options options = new Options();
+            options.addOption(new Option("h", "help", false, "Shows this help"));
+            options.addOption(new Option("H", "help", false, "Shows this help"));
+            options.addOption(new Option("v", "vcf", true, "Path to VCF file with mutations to be analyzed."));
+            options.addOption(new Option("o", "outfile", true, "name of out file (default: \"exomizer.html\")"));
+            options.addOption(new Option("l", "log", true, "Configuration file for logger"));
+
+            // / Filtering options
+            options.addOption(new Option("A", "omim_disease", true, "OMIM ID for disease being sequenced"));
+            options.addOption(new Option("B", "boqa", true, "comma-separated list of HPO terms for BOQA"));
+            options.addOption(new Option("D", "file_for_deserialising", true, "De-serialise"));
+            options.addOption(new Option("F", "freq_threshold", true, "Frequency threshold for variants"));
+            options.addOption(new Option("I", "inheritance", true, "Filter variants for inheritance pattern (AR,AD,X)"));
+            options.addOption(new Option("M", "mgi_phenotypes", false, "Filter variants for MGI phenodigm score"));
+
+            options.addOption(new Option("P", "path", false, "Filter variants for predicted pathogenicity"));
+            options.addOption(new Option("Q", "qual_threshold", true, "Quality threshold for variants"));
+            options.addOption(new Option("S", "SeedGenes", true, "Comma separated list of seed genes for random walk"));
+            options.addOption(new Option("W", "RWmatrix", true, "Random walk matrix file"));
+            options.addOption(new Option("X", "RWindex", true, "Random walk index file"));
+            options.addOption(new Option("Z", "zfin_phenotypes", false, "Filter variants for ZFIN phenodigm score"));
+            options.addOption(new Option("T", "keep_off_target_syn", false, "Leave in off-target, intronic and synonymous variants"));
+            
+            // Annotations that do not filter
+            options.addOption(new Option(null, "interval", true, "Restrict to interval (e.g., chr2:12345-67890)"));
+            options.addOption(new Option(null, "tsv", false, "Output tab-separated value (TSV) file instead of HTML"));
+            options.addOption(new Option(null, "vcf_output", false, "Output VCF file instead of HTML"));
+            options.addOption(new Option(null, "candidate_gene", true, "Known or suspected gene association"));
+            options.addOption(new Option(null, "dbsnp", false, "Filter out all variants with an entry in dbSNP/ESP (regardless of frequency)"));
+            options.addOption(new Option(null, "ped", true, "pedigree (ped) file"));
+            options.addOption(new Option(null, "hpo", true, "HPO Ontology (obo) file"));
+            options.addOption(new Option(null, "hpoannot", true, "HPO Annotations file"));
+            options.addOption(new Option(null, "hpo_ids", true, "HPO IDs for the sample being sequenced"));
+            options.addOption(new Option(null, "ngenes", true, "Number of genes to show in output"));
+            options.addOption(new Option(null, "withinFirewall", false, "Set flag that we are running on private server"));
+            options.addOption(new Option(null, "phenomizerData", true, "Phenomizer data directory"));
+
+
+
+            Parser parser = new GnuParser();
+            CommandLine cmd = parser.parse(options, args);
+            if (cmd.hasOption("h") || cmd.hasOption("H") || args.length == 0) {
+                HelpFormatter formatter = new HelpFormatter();
+                formatter.printHelp("java -jar Exomizer [...]", options);
+                System.exit(0);
+            }
+
+            // reset filters as webserver uses a static object and want to reset
+            // each query
+            this.frequency_threshold = null;
+            this.quality_threshold = null;
+            this.inheritance_filter_type = null;
+            this.filterOutAlldbSNP = false;
+            this.disease = null;
+            this.hpo_ids = null;
+
+            if (cmd.hasOption("B")) {
+                setBOQA_TermList(cmd.getOptionValue("B"));
+                setUseBoqa();
+            }
+            if (cmd.hasOption("D")) {
+                setUCSCserializedFile(cmd.getOptionValue("D"));
+            }
+            if (cmd.hasOption("F")) {
+                setFrequencyThreshold(cmd.getOptionValue("F"));
+            }
+            if (cmd.hasOption("I")) {
+                setInheritanceFilter(cmd.getOptionValue("I"));
+            }
+            if (cmd.hasOption("P")) {
+                setUsePathogenicityFilter(true);
+            } else {
+                setUsePathogenicityFilter(false);
+            }
+            if (cmd.hasOption("T")) {
+                this.use_target_filter = false;
+            }
+            if (cmd.hasOption("Q")) {
+                setQualityThreshold(cmd.getOptionValue("Q"));
+            }
+
+            if (cmd.hasOption("o")) {
+                setOutfile(cmd.getOptionValue("o"));
+            }
+            if (cmd.hasOption("v")) {
+                setVCFfile(cmd.getOptionValue('v'));
+            } else if (cmd.hasOption("V")) {
+                setVCFfile(cmd.getOptionValue('V'));
+            }
+
+            if (cmd.hasOption("interval")) {
+                setInterval(cmd.getOptionValue("interval"));
+            }
+            if (cmd.hasOption("tsv")) {
+                setUseTSV(true);
+            }
+            if (cmd.hasOption("vcf_output")) {
+                setUseVCF(true);
+            }
+            if (cmd.hasOption("ngenes")) {
+                String n = cmd.getOptionValue("ngenes");
+                setNumberOfGenesToShow(n);
+            }
+
+            if (cmd.hasOption("candidate_gene")) {
+                setCandidateGene(cmd.getOptionValue("candidate_gene"));
+            }
+            if (cmd.hasOption("dbsnp")) {
+                setFilterOutAlldbSNP(true);
+            }
+
+            if (cmd.hasOption("withinFirewall")) {
+                setWithinFirewall();
+            }
+            if (cmd.hasOption("ped")) {
+                setPedFile(cmd.getOptionValue("ped"));
+            }
+            if (cmd.hasOption("hpo_ids")) {
+                setHPOids(cmd.getOptionValue("hpo_ids"));
+            }
+            /**
+             * *
+             * The following commands are the entry points into particular types
+             * of HPO analysis: Generic, clinically relevant Exome server, Exome
+             * Walker analysis. Combinations of arguments set flags that will
+             * control the behaviour of the program. At least one condition must
+             * be met to start the analysis. Otherwise, an error message is
+             * written to STDOUT.
+             */
+            // / --hpo ${HPO} --hpoannot ${HPANNOT} --phenomizerData ${PHMDATA}
+            // --hpo_ids ${HPTERMS}
+	    /*
+             * 1) Clinically relevant exome server
+             */
+            if (cmd.hasOption("phenomizerData") && cmd.hasOption("hpo_ids")) {
+                setPhenomizerDataDirectory(cmd.getOptionValue("phenomizerData"));
+                setHPOids(cmd.getOptionValue("hpo_ids"));
+                setDoClinicallyRelevantExomeServer();
+            } /*
+             * 2) Phenotype based Random walk (PhenoWanderer) analysis
+             */ else if (cmd.hasOption("W") && cmd.hasOption("X") && cmd.hasOption("A")) {
+                setRandomWalkFilePath(cmd.getOptionValue("W"));
+                setRandomWalkIndexPath(cmd.getOptionValue("X"));
+                setTargetDisease(cmd.getOptionValue("A"));
+                //setDoPhenoRandomWalk();
+            } /*
+             * 2) Phenotype based Random walk (PhenoWanderer) analysis using HPO
+             * IDs
+             */ else if (cmd.hasOption("W") && cmd.hasOption("X") && cmd.hasOption("hpo_ids")) {
+                setRandomWalkFilePath(cmd.getOptionValue("W"));
+                setRandomWalkIndexPath(cmd.getOptionValue("X"));
+                setHPOids(cmd.getOptionValue("hpo_ids"));
+                //setDoDynamicPhenoRandomWalk();
+            } /*
+             * 2) Random walk (GeneWanderer) analysis
+             */ else if (cmd.hasOption("W") && cmd.hasOption("X") && cmd.hasOption("S")) {
+                setRandomWalkFilePath(cmd.getOptionValue("W"));
+                setRandomWalkIndexPath(cmd.getOptionValue("X"));
+                setEntrezSeedGenes(cmd.getOptionValue("S"));
+                setDoRandomWalk();
+            } /*
+             * 3) ZFIN Phenodigm prioritization
+             */ else if (cmd.hasOption("Z") && cmd.hasOption("A")) {
+                setTargetDisease(cmd.getOptionValue("A"));
+                setUseZFINphenodigmFilter(true);
+                setUseMGIphenodigmFilter(false);
+            } /*
+             * 3) MGI Phenodigm prioritization
+             */ else if (cmd.hasOption("M") && cmd.hasOption("A")) {
+                setTargetDisease(cmd.getOptionValue("A"));
+                setUseZFINphenodigmFilter(false);
+                setUseMGIphenodigmFilter(true);
+            } else {
+                System.err.println("Warning: Non-standard combination of arguments passed to perform analysis.");
+            }
+        } catch (ParseException pe) {
+            System.err.println("Error parsing command line options");
+            System.err.println(pe.getMessage());
+            System.exit(1);
+        }
+    }
+
+    /**
+     * This function is used to ensure that certain options are passed to the
+     * program before we start execution.
+     *
+     * @param cmd An apache CommandLine object that stores the command line
+     * arguments
+     * @param name Name of the argument that must be present
+     * @return Value of the required option as a String.
+     */
+    private static String getRequiredOptionValue(CommandLine cmd, char name) {
+        String val = cmd.getOptionValue(name);
+        if (val == null) {
+            System.err.println("Aborting because the required argument \"-" + name + "\" wasn't specified! Use the -h for more help.");
+            System.exit(-1);
+        }
+        return val;
+    }
+
+    /**
+     * Set the flag to indicate we want to use BOQA prioritization.
+     */
+    public void setUseBoqa() {
+        this.useBOQA = true;
+        this.useCRE = false;
+        this.useRandomWalk = false;
+    }
+
+    /**
+     * Set the flag to perform Random Walk (GeneWanderer) analysis.
+     */
+    public void setDoRandomWalk() {
+        this.useRandomWalk = true;
+        this.useBOQA = false;
+        this.useCRE = false;
+    }
+
+//    /**
+//     * Set the flag to perform Random Walk (GeneWanderer) analysis.
+//     */
+//    public void setDoPhenoRandomWalk() {
+//        this.useRandomWalk = false;
+//        this.useBOQA = false;
+//        this.useCRE = false;
+//    }
+//
+//    /**
+//     * Set the flag to perform Random Walk (GeneWanderer) analysis.
+//     */
+//    public void setDoDynamicPhenoRandomWalk() {
+//        this.useRandomWalk = false;
+//        this.useBOQA = false;
+//        this.useCRE = false;
+//    }
+    public void setDoClinicallyRelevantExomeServer() {
+        this.useCRE = true;
+        this.useRandomWalk = false;
+        this.useBOQA = false;
+    }
+
+    public void setUCSCserializedFile(String ucscFile) {
+        this.UCSCserializedFile = ucscFile;
+    }
+
+    public void setFrequencyThreshold(String F) {
+        this.frequency_threshold = F;
+    }
+
+    public void setQualityThreshold(String Q) {
+        this.quality_threshold = Q;
+    }
+
+    /**
+     * See {@link #withinFirewall}.
+     */
+    public void setWithinFirewall() {
+        this.withinFirewall = true;
+    }
+
+    /**
+     * Set the number of top prioritized genes to show in the HTML output. If
+     * the input string is not an integer, the function will print an error
+     * message and return without setting anything.
+     *
+     * @param n Number of genes to show
+     */
+    public void setNumberOfGenesToShow(String n) {
+        if (n.equalsIgnoreCase("all")) {
+            this.numberOfGenesToShow = null;
+            return;
+        }
+        try {
+            this.numberOfGenesToShow = Integer.parseInt(n);
+        } catch (NumberFormatException e) {
+            this.numberOfGenesToShow = null;
+            e.printStackTrace();
+        }
+    }
+
+    public void setTargetDisease(String A) {
+        this.disease = A;
+    }
+
+    public void setHPOids(String ids) {
+        this.hpo_ids = ids;
+    }
+
+    public void setInheritanceFilter(String inh) {
+        this.inheritance_filter_type = inh;
+    }
+
+    public void setUseMGIphenodigmFilter(boolean use_filter) {
+        this.use_mgi_phenodigm_filter = use_filter;
+    }
+
+    public void setUseZFINphenodigmFilter(boolean use_filter) {
+        this.use_zfin_phenodigm_filter = use_filter;
+    }
+
+    public void setUsePathogenicityFilter(boolean use_filter) {
+        this.use_pathogenicity_filter = use_filter;
+    }
+    
+    public void setOutfile(String fname) {
+        this.outfile = fname;
+    }
+
+    /**
+     * Set the VCF path ({@link #vcf_file}) as well as the base name of the VCF
+     * file ({@link #vcf_file_basename}).
+     */
+    public void setVCFfile(String fname) {
+        this.vcf_file = fname;
+        int sep = fname.lastIndexOf("/");
+        int wsep = fname.lastIndexOf("\\");
+        sep = Math.max(sep, wsep);
+        this.vcf_file_basename = fname.substring(sep + 1);
+    }
+
+    /**
+     * This method is intended to be used by a tomcat server (e.g., ExomeWalker)
+     * to pass in a file handle to a VCF file that has been uploaded and read
+     * into a StringReader that in turn has been used to construct a
+     * BufferedReader.
+     *
+     * @param br A file handle to a VCF file.
+     */
+    public void setVCFbufferedReader(BufferedReader br) {
+        this.vcfBufferedReader = br;
+    }
+
+    public String getVCFfile() {
+        return this.vcf_file;
+    }
+
+    public void setInterval(String interv) {
+        this.interval = interv;
+    }
+
+    public void setUseTSV(boolean useT) {
+        this.useTSV = useT;
+    }
+
+    public void setUseVCF(boolean useV) {
+        this.useVCF = useV;
+    }
+
+    public void setCandidateGene(String gene) {
+        this.candidateGene = gene;
+    }
+
+    public void setRandomWalkMatrix(DataMatrix rwMatrix) {
+        this.randomWalkMatrix = rwMatrix;
+    }
+
+    public void setFilterOutAlldbSNP(boolean setDbsnp) {
+        this.filterOutAlldbSNP = setDbsnp;
+    }
+
+    public void setRandomWalkFilePath(String path) {
+        this.randomWalkFilePath = path;
+    }
+
+    public String getRandomWalkFilePath() {
+        return this.randomWalkFilePath;
+    }
+
+    public void setRandomWalkIndexPath(String path) {
+        this.randomWalkIndexPath = path;
+    }
+
+    public String getRandomWalkIndexPath() {
+        return this.randomWalkIndexPath;
+    }
+
+    /**
+     * Set a list of Entrez Gene ids, e.g., 6513,6230,450 This option is used
+     * for prioritizing by protein interactions.
+     */
+    public void setEntrezSeedGenes(String commaSeparatedLst) {
+        this.entrezSeedGenes = commaSeparatedLst;
+    }
+
+    public String getEntrezSeedGenes() {
+        return this.entrezSeedGenes;
+    }
+
+    /**
+     * @param list A comma-separated list of HPO terms.
+     */
+    public void setBOQA_TermList(String list) {
+        this.hpo_ids = list;
+    }
+
+    public void setPedFile(String path) {
+        this.pedFilePath = path;
+    }
+
+    /**
+     * This method is intended to be used by a tomcat server (e.g., ExomeWalker)
+     * to pass in a file handle to a PED file that has been uploaded and read
+     * into a StringReader that in turn has been used to construct a
+     * BufferedReader.
+     *
+     * @param br A file handle to a PED file.
+     */
+    public void setPedBufferedReader(BufferedReader br) {
+        this.pedBufferedReader = br;
+    }
+
+    public String getPedFile() {
+        return this.pedFilePath;
+    }
+
+    public Pedigree getPedigree() {
+        return this.pedigree;
+    }
+
+    public void setHPOontologyFile(String file) {
+        this.hpoOntologyFile = file;
+    }
+
+    public void setHPOannotationFile(String file) {
+        this.hpoAnnotationFile = file;
+    }
+
+    /**
+     * See the class {@link exomizer.priority.PhenomizerPriority
+     * PhenomizerPriority} for details about what needs to be in this directory
+     * for the phenomizer to be used for prioritization.
+     */
+    public void setPhenomizerDataDirectory(String path) {
+        this.phenomizerDataDirectory = path;
+    }
+
+    /**
+     * @param name Name of a phenotypic series (i.e., a disease-gene family).
+     */
+    public void setDiseaseGeneFamilyName(String name) {
+        this.diseaseGeneFamilyName = name;
+    }
+}
+/* eof  */